--- conflicted
+++ resolved
@@ -43,13 +43,8 @@
 	return root;
 }
 
-<<<<<<< HEAD
-=======
 #ifndef HAVE_ARCH_PCIBIOS_SCAN_ALL_FNS
-#define pcibios_scan_all_fns(a, b)	0
 #endif
-
->>>>>>> 3140d35d
 #ifndef HAVE_ARCH_PCI_GET_LEGACY_IDE_IRQ
 static inline int pci_get_legacy_ide_irq(struct pci_dev *dev, int channel)
 {
