#ifndef _XEN_EVENTS_H
#define _XEN_EVENTS_H

#include <linux/interrupt.h>

#include <xen/interface/event_channel.h>
#include <asm/xen/hypercall.h>
#include <asm/xen/events.h>

int bind_evtchn_to_irq(unsigned int evtchn);
int bind_evtchn_to_irqhandler(unsigned int evtchn,
			      irq_handler_t handler,
			      unsigned long irqflags, const char *devname,
			      void *dev_id);
int bind_virq_to_irq(unsigned int virq, unsigned int cpu);

int bind_virq_to_irqhandler(unsigned int virq, unsigned int cpu,
			    irq_handler_t handler,
			    unsigned long irqflags, const char *devname,
			    void *dev_id);
int bind_ipi_to_irqhandler(enum ipi_vector ipi,
			   unsigned int cpu,
			   irq_handler_t handler,
			   unsigned long irqflags,
			   const char *devname,
			   void *dev_id);
int bind_interdomain_evtchn_to_irqhandler(unsigned int remote_domain,
					  unsigned int remote_port,
					  irq_handler_t handler,
					  unsigned long irqflags,
					  const char *devname,
					  void *dev_id);

/*
 * Common unbind function for all event sources. Takes IRQ to unbind from.
 * Automatically closes the underlying event channel (even for bindings
 * made with bind_evtchn_to_irqhandler()).
 */
void unbind_from_irqhandler(unsigned int irq, void *dev_id);

void xen_send_IPI_one(unsigned int cpu, enum ipi_vector vector);
int resend_irq_on_evtchn(unsigned int irq);
void rebind_evtchn_irq(int evtchn, int irq);

static inline void notify_remote_via_evtchn(int port)
{
	struct evtchn_send send = { .port = port };
	(void)HYPERVISOR_event_channel_op(EVTCHNOP_send, &send);
}

extern void notify_remote_via_irq(int irq);

extern void xen_irq_resume(void);

/* Clear an irq's pending state, in preparation for polling on it */
void xen_clear_irq_pending(int irq);
void xen_set_irq_pending(int irq);
bool xen_test_irq_pending(int irq);

/* Poll waiting for an irq to become pending.  In the usual case, the
   irq will be disabled so it won't deliver an interrupt. */
void xen_poll_irq(int irq);

/* Poll waiting for an irq to become pending with a timeout.  In the usual case, the
   irq will be disabled so it won't deliver an interrupt. */
void xen_poll_irq_timeout(int irq, u64 timeout);

/* Determine the IRQ which is bound to an event channel */
unsigned irq_from_evtchn(unsigned int evtchn);

<<<<<<< HEAD
/* Allocate an irq for a physical interrupt, given a gsi.  "Legacy"
   GSIs are identity mapped; others are dynamically allocated as
   usual. */
int xen_allocate_pirq(unsigned gsi, int shareable, char *name);

/* De-allocates the above mentioned physical interrupt. */
int xen_destroy_irq(int irq);

/* Return vector allocated to pirq */
int xen_vector_from_irq(unsigned pirq);

/* Return gsi allocated to pirq */
int xen_gsi_from_irq(unsigned pirq);

#ifdef CONFIG_XEN_DOM0_PCI
void xen_setup_pirqs(void);
#else
static inline void xen_setup_pirqs(void)
{
}
#endif

/* Determine whether to ignore this IRQ if passed to a guest. */
int xen_ignore_irq(int irq);
=======
void xen_evtchn_do_upcall(struct pt_regs *regs);
void xen_hvm_evtchn_do_upcall(struct pt_regs *regs);
>>>>>>> f7d3989f

#endif	/* _XEN_EVENTS_H */<|MERGE_RESOLUTION|>--- conflicted
+++ resolved
@@ -68,7 +68,6 @@
 /* Determine the IRQ which is bound to an event channel */
 unsigned irq_from_evtchn(unsigned int evtchn);
 
-<<<<<<< HEAD
 /* Allocate an irq for a physical interrupt, given a gsi.  "Legacy"
    GSIs are identity mapped; others are dynamically allocated as
    usual. */
@@ -93,9 +92,8 @@
 
 /* Determine whether to ignore this IRQ if passed to a guest. */
 int xen_ignore_irq(int irq);
-=======
+
 void xen_evtchn_do_upcall(struct pt_regs *regs);
 void xen_hvm_evtchn_do_upcall(struct pt_regs *regs);
->>>>>>> f7d3989f
 
 #endif	/* _XEN_EVENTS_H */