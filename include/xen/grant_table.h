--- conflicted
+++ resolved
@@ -57,15 +57,9 @@
 	u16 count;
 };
 
-<<<<<<< HEAD
-int gnttab_init(void);
-void gnttab_reset_grant_page(struct page *page);
-
-=======
 void gnttab_reset_grant_page(struct page *page);
 
 int gnttab_init(void);
->>>>>>> f6b5ce47
 int gnttab_suspend(void);
 int gnttab_resume(void);
 
