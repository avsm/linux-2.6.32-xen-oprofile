/*
 * Virtual network driver for conversing with remote driver backends.
 *
 * Copyright (c) 2002-2005, K A Fraser
 * Copyright (c) 2005, XenSource Ltd
 *
 * This program is free software; you can redistribute it and/or
 * modify it under the terms of the GNU General Public License version 2
 * as published by the Free Software Foundation; or, when distributed
 * separately from the Linux kernel or incorporated into other
 * software packages, subject to the following license:
 *
 * Permission is hereby granted, free of charge, to any person obtaining a copy
 * of this source file (the "Software"), to deal in the Software without
 * restriction, including without limitation the rights to use, copy, modify,
 * merge, publish, distribute, sublicense, and/or sell copies of the Software,
 * and to permit persons to whom the Software is furnished to do so, subject to
 * the following conditions:
 *
 * The above copyright notice and this permission notice shall be included in
 * all copies or substantial portions of the Software.
 *
 * THE SOFTWARE IS PROVIDED "AS IS", WITHOUT WARRANTY OF ANY KIND, EXPRESS OR
 * IMPLIED, INCLUDING BUT NOT LIMITED TO THE WARRANTIES OF MERCHANTABILITY,
 * FITNESS FOR A PARTICULAR PURPOSE AND NONINFRINGEMENT. IN NO EVENT SHALL THE
 * AUTHORS OR COPYRIGHT HOLDERS BE LIABLE FOR ANY CLAIM, DAMAGES OR OTHER
 * LIABILITY, WHETHER IN AN ACTION OF CONTRACT, TORT OR OTHERWISE, ARISING
 * FROM, OUT OF OR IN CONNECTION WITH THE SOFTWARE OR THE USE OR OTHER DEALINGS
 * IN THE SOFTWARE.
 */

#include <linux/module.h>
#include <linux/kernel.h>
#include <linux/netdevice.h>
#include <linux/etherdevice.h>
#include <linux/skbuff.h>
#include <linux/ethtool.h>
#include <linux/if_ether.h>
#include <linux/tcp.h>
#include <linux/udp.h>
#include <linux/moduleparam.h>
#include <linux/mm.h>
#include <net/ip.h>

#include <xen/xen.h>
#include <xen/xenbus.h>
#include <xen/events.h>
#include <xen/page.h>
#include <xen/grant_table.h>

#include <xen/interface/io/netif.h>
#include <xen/interface/memory.h>
#include <xen/interface/grant_table.h>

static const struct ethtool_ops xennet_ethtool_ops;

struct netfront_cb {
	struct page *page;
	unsigned offset;
};

#define MICRO_SECOND 1000000UL
#define NANO_SECOND 1000000000UL
#define DEFAULT_SMART_POLL_FREQ   1000UL

struct netfront_smart_poll {
	struct hrtimer timer;
	struct net_device *netdev;
	unsigned int smart_poll_freq;
	unsigned int feature_smart_poll;
	unsigned int active;
	unsigned long counter;
};

#define NETFRONT_SKB_CB(skb)	((struct netfront_cb *)((skb)->cb))

#define RX_COPY_THRESHOLD 256

#define GRANT_INVALID_REF	0

#define NET_TX_RING_SIZE __RING_SIZE((struct xen_netif_tx_sring *)0, PAGE_SIZE)
#define NET_RX_RING_SIZE __RING_SIZE((struct xen_netif_rx_sring *)0, PAGE_SIZE)
#define TX_MAX_TARGET min_t(int, NET_RX_RING_SIZE, 256)

struct netfront_info {
	struct list_head list;
	struct net_device *netdev;

	struct napi_struct napi;

	unsigned int evtchn;
	struct xenbus_device *xbdev;

	spinlock_t   tx_lock;
	struct xen_netif_tx_front_ring tx;
	int tx_ring_ref;

	/*
	 * {tx,rx}_skbs store outstanding skbuffs. Free tx_skb entries
	 * are linked from tx_skb_freelist through skb_entry.link.
	 *
	 *  NB. Freelist index entries are always going to be less than
	 *  PAGE_OFFSET, whereas pointers to skbs will always be equal or
	 *  greater than PAGE_OFFSET: we use this property to distinguish
	 *  them.
	 */
	union skb_entry {
		struct sk_buff *skb;
		unsigned long link;
	} tx_skbs[NET_TX_RING_SIZE];
	grant_ref_t gref_tx_head;
	grant_ref_t grant_tx_ref[NET_TX_RING_SIZE];
	unsigned tx_skb_freelist;

	spinlock_t   rx_lock ____cacheline_aligned_in_smp;
	struct xen_netif_rx_front_ring rx;
	int rx_ring_ref;

	/* Receive-ring batched refills. */
#define RX_MIN_TARGET 8
#define RX_DFL_MIN_TARGET 80
#define RX_MAX_TARGET min_t(int, NET_RX_RING_SIZE, 256)
	unsigned rx_min_target, rx_max_target, rx_target;
	struct sk_buff_head rx_batch;

	struct timer_list rx_refill_timer;

	struct sk_buff *rx_skbs[NET_RX_RING_SIZE];
	grant_ref_t gref_rx_head;
	grant_ref_t grant_rx_ref[NET_RX_RING_SIZE];

	unsigned long rx_pfn_array[NET_RX_RING_SIZE];
	struct multicall_entry rx_mcl[NET_RX_RING_SIZE+1];
	struct mmu_update rx_mmu[NET_RX_RING_SIZE];

	struct netfront_smart_poll smart_poll;
};

struct netfront_rx_info {
	struct xen_netif_rx_response rx;
	struct xen_netif_extra_info extras[XEN_NETIF_EXTRA_TYPE_MAX - 1];
};

static void skb_entry_set_link(union skb_entry *list, unsigned short id)
{
	list->link = id;
}

static int skb_entry_is_link(const union skb_entry *list)
{
	BUILD_BUG_ON(sizeof(list->skb) != sizeof(list->link));
	return ((unsigned long)list->skb < PAGE_OFFSET);
}

/*
 * Access macros for acquiring freeing slots in tx_skbs[].
 */

static void add_id_to_freelist(unsigned *head, union skb_entry *list,
			       unsigned short id)
{
	skb_entry_set_link(&list[id], *head);
	*head = id;
}

static unsigned short get_id_from_freelist(unsigned *head,
					   union skb_entry *list)
{
	unsigned int id = *head;
	*head = list[id].link;
	return id;
}

static int xennet_rxidx(RING_IDX idx)
{
	return idx & (NET_RX_RING_SIZE - 1);
}

static struct sk_buff *xennet_get_rx_skb(struct netfront_info *np,
					 RING_IDX ri)
{
	int i = xennet_rxidx(ri);
	struct sk_buff *skb = np->rx_skbs[i];
	np->rx_skbs[i] = NULL;
	return skb;
}

static grant_ref_t xennet_get_rx_ref(struct netfront_info *np,
					    RING_IDX ri)
{
	int i = xennet_rxidx(ri);
	grant_ref_t ref = np->grant_rx_ref[i];
	np->grant_rx_ref[i] = GRANT_INVALID_REF;
	return ref;
}

#ifdef CONFIG_SYSFS
static int xennet_sysfs_addif(struct net_device *netdev);
static void xennet_sysfs_delif(struct net_device *netdev);
#else /* !CONFIG_SYSFS */
#define xennet_sysfs_addif(dev) (0)
#define xennet_sysfs_delif(dev) do { } while (0)
#endif

static int xennet_can_sg(struct net_device *dev)
{
	return dev->features & NETIF_F_SG;
}


static void rx_refill_timeout(unsigned long data)
{
	struct net_device *dev = (struct net_device *)data;
	struct netfront_info *np = netdev_priv(dev);
	napi_schedule(&np->napi);
}

static int netfront_tx_slot_available(struct netfront_info *np)
{
	return ((np->tx.req_prod_pvt - np->tx.rsp_cons) <
		(TX_MAX_TARGET - MAX_SKB_FRAGS - 2));
}

static void xennet_maybe_wake_tx(struct net_device *dev)
{
	struct netfront_info *np = netdev_priv(dev);

	if (unlikely(netif_queue_stopped(dev)) &&
	    netfront_tx_slot_available(np) &&
	    likely(netif_running(dev)))
		netif_wake_queue(dev);
}

static void xennet_alloc_rx_buffers(struct net_device *dev)
{
	unsigned short id;
	struct netfront_info *np = netdev_priv(dev);
	struct sk_buff *skb;
	struct page *page;
	int i, batch_target, notify;
	RING_IDX req_prod = np->rx.req_prod_pvt;
	grant_ref_t ref;
	unsigned long pfn;
	void *vaddr;
	struct xen_netif_rx_request *req;

	if (unlikely(!netif_carrier_ok(dev)))
		return;

	/*
	 * Allocate skbuffs greedily, even though we batch updates to the
	 * receive ring. This creates a less bursty demand on the memory
	 * allocator, so should reduce the chance of failed allocation requests
	 * both for ourself and for other kernel subsystems.
	 */
	batch_target = np->rx_target - (req_prod - np->rx.rsp_cons);
	for (i = skb_queue_len(&np->rx_batch); i < batch_target; i++) {
		skb = __netdev_alloc_skb(dev, RX_COPY_THRESHOLD + NET_IP_ALIGN,
					 GFP_ATOMIC | __GFP_NOWARN);
		if (unlikely(!skb))
			goto no_skb;

		/* Align ip header to a 16 bytes boundary */
		skb_reserve(skb, NET_IP_ALIGN);

		page = alloc_page(GFP_ATOMIC | __GFP_NOWARN);
		if (!page) {
			kfree_skb(skb);
no_skb:
			/* Any skbuffs queued for refill? Force them out. */
			if (i != 0)
				goto refill;
			/* Could not allocate any skbuffs. Try again later. */
			mod_timer(&np->rx_refill_timer,
				  jiffies + (HZ/10));
			break;
		}

		skb_shinfo(skb)->frags[0].page = page;
		skb_shinfo(skb)->nr_frags = 1;
		__skb_queue_tail(&np->rx_batch, skb);
	}

	/* Is the batch large enough to be worthwhile? */
	if (i < (np->rx_target/2)) {
		if (req_prod > np->rx.sring->req_prod)
			goto push;
		return;
	}

	/* Adjust our fill target if we risked running out of buffers. */
	if (((req_prod - np->rx.sring->rsp_prod) < (np->rx_target / 4)) &&
	    ((np->rx_target *= 2) > np->rx_max_target))
		np->rx_target = np->rx_max_target;

 refill:
	for (i = 0; ; i++) {
		skb = __skb_dequeue(&np->rx_batch);
		if (skb == NULL)
			break;

		skb->dev = dev;

		id = xennet_rxidx(req_prod + i);

		BUG_ON(np->rx_skbs[id]);
		np->rx_skbs[id] = skb;

		ref = gnttab_claim_grant_reference(&np->gref_rx_head);
		BUG_ON((signed short)ref < 0);
		np->grant_rx_ref[id] = ref;

		pfn = page_to_pfn(skb_shinfo(skb)->frags[0].page);
		vaddr = page_address(skb_shinfo(skb)->frags[0].page);

		req = RING_GET_REQUEST(&np->rx, req_prod + i);
		gnttab_grant_foreign_access_ref(ref,
						np->xbdev->otherend_id,
						pfn_to_mfn(pfn),
						0);

		req->id = id;
		req->gref = ref;
	}

	wmb();		/* barrier so backend seens requests */

	/* Above is a suitable barrier to ensure backend will see requests. */
	np->rx.req_prod_pvt = req_prod + i;
 push:
	RING_PUSH_REQUESTS_AND_CHECK_NOTIFY(&np->rx, notify);
	if (notify)
		notify_remote_via_irq(np->netdev->irq);
}

static int xennet_open(struct net_device *dev)
{
	struct netfront_info *np = netdev_priv(dev);

	napi_enable(&np->napi);

	spin_lock_bh(&np->rx_lock);
	if (netif_carrier_ok(dev)) {
		xennet_alloc_rx_buffers(dev);
		np->rx.sring->rsp_event = np->rx.rsp_cons + 1;
		if (RING_HAS_UNCONSUMED_RESPONSES(&np->rx))
			napi_schedule(&np->napi);
	}
	spin_unlock_bh(&np->rx_lock);

	netif_start_queue(dev);

	return 0;
}

static int xennet_tx_buf_gc(struct net_device *dev)
{
	RING_IDX cons, prod;
	RING_IDX cons_begin, cons_end;
	unsigned short id;
	struct netfront_info *np = netdev_priv(dev);
	struct sk_buff *skb;

	BUG_ON(!netif_carrier_ok(dev));

	cons_begin = np->tx.rsp_cons;
	do {
		prod = np->tx.sring->rsp_prod;
		rmb(); /* Ensure we see responses up to 'rp'. */

		for (cons = np->tx.rsp_cons; cons != prod; cons++) {
			struct xen_netif_tx_response *txrsp;

			txrsp = RING_GET_RESPONSE(&np->tx, cons);
			if (txrsp->status == NETIF_RSP_NULL)
				continue;

			id  = txrsp->id;
			skb = np->tx_skbs[id].skb;
			if (unlikely(gnttab_query_foreign_access(
				np->grant_tx_ref[id]) != 0)) {
				printk(KERN_ALERT "xennet_tx_buf_gc: warning "
				       "-- grant still in use by backend "
				       "domain.\n");
				BUG();
			}
			gnttab_end_foreign_access_ref(
				np->grant_tx_ref[id], GNTMAP_readonly);
			gnttab_release_grant_reference(
				&np->gref_tx_head, np->grant_tx_ref[id]);
			np->grant_tx_ref[id] = GRANT_INVALID_REF;
			add_id_to_freelist(&np->tx_skb_freelist, np->tx_skbs, id);
			dev_kfree_skb_irq(skb);
		}

		np->tx.rsp_cons = prod;

		/*
		 * Set a new event, then check for race with update of tx_cons.
		 * Note that it is essential to schedule a callback, no matter
		 * how few buffers are pending. Even if there is space in the
		 * transmit ring, higher layers may be blocked because too much
		 * data is outstanding: in such cases notification from Xen is
		 * likely to be the only kick that we'll get.
		 */
		np->tx.sring->rsp_event =
			prod + ((np->tx.sring->req_prod - prod) >> 1) + 1;
		mb();		/* update shared area */
	} while ((cons == prod) && (prod != np->tx.sring->rsp_prod));

	cons_end = np->tx.rsp_cons;

	xennet_maybe_wake_tx(dev);

	return (cons_begin == cons_end);
}

static void xennet_make_frags(struct sk_buff *skb, struct net_device *dev,
			      struct xen_netif_tx_request *tx)
{
	struct netfront_info *np = netdev_priv(dev);
	char *data = skb->data;
	unsigned long mfn;
	RING_IDX prod = np->tx.req_prod_pvt;
	int frags = skb_shinfo(skb)->nr_frags;
	unsigned int offset = offset_in_page(data);
	unsigned int len = skb_headlen(skb);
	unsigned int id;
	grant_ref_t ref;
	int i;

	/* While the header overlaps a page boundary (including being
	   larger than a page), split it it into page-sized chunks. */
	while (len > PAGE_SIZE - offset) {
		tx->size = PAGE_SIZE - offset;
		tx->flags |= NETTXF_more_data;
		len -= tx->size;
		data += tx->size;
		offset = 0;

		id = get_id_from_freelist(&np->tx_skb_freelist, np->tx_skbs);
		np->tx_skbs[id].skb = skb_get(skb);
		tx = RING_GET_REQUEST(&np->tx, prod++);
		tx->id = id;
		ref = gnttab_claim_grant_reference(&np->gref_tx_head);
		BUG_ON((signed short)ref < 0);

		mfn = virt_to_mfn(data);
		gnttab_grant_foreign_access_ref(ref, np->xbdev->otherend_id,
						mfn, GNTMAP_readonly);

		tx->gref = np->grant_tx_ref[id] = ref;
		tx->offset = offset;
		tx->size = len;
		tx->flags = 0;
	}

	/* Grant backend access to each skb fragment page. */
	for (i = 0; i < frags; i++) {
		skb_frag_t *frag = skb_shinfo(skb)->frags + i;

		tx->flags |= NETTXF_more_data;

		id = get_id_from_freelist(&np->tx_skb_freelist, np->tx_skbs);
		np->tx_skbs[id].skb = skb_get(skb);
		tx = RING_GET_REQUEST(&np->tx, prod++);
		tx->id = id;
		ref = gnttab_claim_grant_reference(&np->gref_tx_head);
		BUG_ON((signed short)ref < 0);

		mfn = pfn_to_mfn(page_to_pfn(frag->page));
		gnttab_grant_foreign_access_ref(ref, np->xbdev->otherend_id,
						mfn, GNTMAP_readonly);

		tx->gref = np->grant_tx_ref[id] = ref;
		tx->offset = frag->page_offset;
		tx->size = frag->size;
		tx->flags = 0;
	}

	np->tx.req_prod_pvt = prod;
}

static int xennet_start_xmit(struct sk_buff *skb, struct net_device *dev)
{
	unsigned short id;
	struct netfront_info *np = netdev_priv(dev);
	struct xen_netif_tx_request *tx;
	struct xen_netif_extra_info *extra;
	char *data = skb->data;
	RING_IDX i;
	grant_ref_t ref;
	unsigned long mfn;
	int notify;
	int frags = skb_shinfo(skb)->nr_frags;
	unsigned int offset = offset_in_page(data);
	unsigned int len = skb_headlen(skb);

	frags += DIV_ROUND_UP(offset + len, PAGE_SIZE);
	if (unlikely(frags > MAX_SKB_FRAGS + 1)) {
		printk(KERN_ALERT "xennet: skb rides the rocket: %d frags\n",
		       frags);
		dump_stack();
		goto drop;
	}

	spin_lock_irq(&np->tx_lock);

	if (unlikely(!netif_carrier_ok(dev) ||
		     (frags > 1 && !xennet_can_sg(dev)) ||
		     netif_needs_gso(dev, skb))) {
		spin_unlock_irq(&np->tx_lock);
		goto drop;
	}

	i = np->tx.req_prod_pvt;

	id = get_id_from_freelist(&np->tx_skb_freelist, np->tx_skbs);
	np->tx_skbs[id].skb = skb;

	tx = RING_GET_REQUEST(&np->tx, i);

	tx->id   = id;
	ref = gnttab_claim_grant_reference(&np->gref_tx_head);
	BUG_ON((signed short)ref < 0);
	mfn = virt_to_mfn(data);
	gnttab_grant_foreign_access_ref(
		ref, np->xbdev->otherend_id, mfn, GNTMAP_readonly);
	tx->gref = np->grant_tx_ref[id] = ref;
	tx->offset = offset;
	tx->size = len;
	extra = NULL;

	tx->flags = 0;
	if (skb->ip_summed == CHECKSUM_PARTIAL)
		/* local packet? */
		tx->flags |= NETTXF_csum_blank | NETTXF_data_validated;
	else if (skb->ip_summed == CHECKSUM_UNNECESSARY)
		/* remote but checksummed. */
		tx->flags |= NETTXF_data_validated;

	if (skb_shinfo(skb)->gso_size) {
		struct xen_netif_extra_info *gso;

		gso = (struct xen_netif_extra_info *)
			RING_GET_REQUEST(&np->tx, ++i);

		if (extra)
			extra->flags |= XEN_NETIF_EXTRA_FLAG_MORE;
		else
			tx->flags |= NETTXF_extra_info;

		gso->u.gso.size = skb_shinfo(skb)->gso_size;
		gso->u.gso.type = XEN_NETIF_GSO_TYPE_TCPV4;
		gso->u.gso.pad = 0;
		gso->u.gso.features = 0;

		gso->type = XEN_NETIF_EXTRA_TYPE_GSO;
		gso->flags = 0;
		extra = gso;
	}

	np->tx.req_prod_pvt = i + 1;

	xennet_make_frags(skb, dev, tx);
	tx->size = skb->len;

	RING_PUSH_REQUESTS_AND_CHECK_NOTIFY(&np->tx, notify);
	if (notify)
		notify_remote_via_irq(np->netdev->irq);

	dev->stats.tx_bytes += skb->len;
	dev->stats.tx_packets++;

	/* Note: It is not safe to access skb after xennet_tx_buf_gc()! */
	xennet_tx_buf_gc(dev);

	if (!netfront_tx_slot_available(np))
		netif_stop_queue(dev);

	spin_unlock_irq(&np->tx_lock);

	return NETDEV_TX_OK;

 drop:
	dev->stats.tx_dropped++;
	dev_kfree_skb(skb);
	return NETDEV_TX_OK;
}

static int xennet_close(struct net_device *dev)
{
	struct netfront_info *np = netdev_priv(dev);
	netif_stop_queue(np->netdev);
	napi_disable(&np->napi);
	return 0;
}

static void xennet_move_rx_slot(struct netfront_info *np, struct sk_buff *skb,
				grant_ref_t ref)
{
	int new = xennet_rxidx(np->rx.req_prod_pvt);

	BUG_ON(np->rx_skbs[new]);
	np->rx_skbs[new] = skb;
	np->grant_rx_ref[new] = ref;
	RING_GET_REQUEST(&np->rx, np->rx.req_prod_pvt)->id = new;
	RING_GET_REQUEST(&np->rx, np->rx.req_prod_pvt)->gref = ref;
	np->rx.req_prod_pvt++;
}

static int xennet_get_extras(struct netfront_info *np,
			     struct xen_netif_extra_info *extras,
			     RING_IDX rp)

{
	struct xen_netif_extra_info *extra;
	struct device *dev = &np->netdev->dev;
	RING_IDX cons = np->rx.rsp_cons;
	int err = 0;

	do {
		struct sk_buff *skb;
		grant_ref_t ref;

		if (unlikely(cons + 1 == rp)) {
			if (net_ratelimit())
				dev_warn(dev, "Missing extra info\n");
			err = -EBADR;
			break;
		}

		extra = (struct xen_netif_extra_info *)
			RING_GET_RESPONSE(&np->rx, ++cons);

		if (unlikely(!extra->type ||
			     extra->type >= XEN_NETIF_EXTRA_TYPE_MAX)) {
			if (net_ratelimit())
				dev_warn(dev, "Invalid extra type: %d\n",
					extra->type);
			err = -EINVAL;
		} else {
			memcpy(&extras[extra->type - 1], extra,
			       sizeof(*extra));
		}

		skb = xennet_get_rx_skb(np, cons);
		ref = xennet_get_rx_ref(np, cons);
		xennet_move_rx_slot(np, skb, ref);
	} while (extra->flags & XEN_NETIF_EXTRA_FLAG_MORE);

	np->rx.rsp_cons = cons;
	return err;
}

static int xennet_get_responses(struct netfront_info *np,
				struct netfront_rx_info *rinfo, RING_IDX rp,
				struct sk_buff_head *list)
{
	struct xen_netif_rx_response *rx = &rinfo->rx;
	struct xen_netif_extra_info *extras = rinfo->extras;
	struct device *dev = &np->netdev->dev;
	RING_IDX cons = np->rx.rsp_cons;
	struct sk_buff *skb = xennet_get_rx_skb(np, cons);
	grant_ref_t ref = xennet_get_rx_ref(np, cons);
	int max = MAX_SKB_FRAGS + (rx->status <= RX_COPY_THRESHOLD);
	int frags = 1;
	int err = 0;
	unsigned long ret;

	if (rx->flags & NETRXF_extra_info) {
		err = xennet_get_extras(np, extras, rp);
		cons = np->rx.rsp_cons;
	}

	for (;;) {
		if (unlikely(rx->status < 0 ||
			     rx->offset + rx->status > PAGE_SIZE)) {
			if (net_ratelimit())
				dev_warn(dev, "rx->offset: %x, size: %u\n",
					 rx->offset, rx->status);
			xennet_move_rx_slot(np, skb, ref);
			err = -EINVAL;
			goto next;
		}

		/*
		 * This definitely indicates a bug, either in this driver or in
		 * the backend driver. In future this should flag the bad
		 * situation to the system controller to reboot the backed.
		 */
		if (ref == GRANT_INVALID_REF) {
			if (net_ratelimit())
				dev_warn(dev, "Bad rx response id %d.\n",
					 rx->id);
			err = -EINVAL;
			goto next;
		}

		ret = gnttab_end_foreign_access_ref(ref, 0);
		BUG_ON(!ret);

		gnttab_release_grant_reference(&np->gref_rx_head, ref);

		__skb_queue_tail(list, skb);

next:
		if (!(rx->flags & NETRXF_more_data))
			break;

		if (cons + frags == rp) {
			if (net_ratelimit())
				dev_warn(dev, "Need more frags\n");
			err = -ENOENT;
			break;
		}

		rx = RING_GET_RESPONSE(&np->rx, cons + frags);
		skb = xennet_get_rx_skb(np, cons + frags);
		ref = xennet_get_rx_ref(np, cons + frags);
		frags++;
	}

	if (unlikely(frags > max)) {
		if (net_ratelimit())
			dev_warn(dev, "Too many frags\n");
		err = -E2BIG;
	}

	if (unlikely(err))
		np->rx.rsp_cons = cons + frags;

	return err;
}

static int xennet_set_skb_gso(struct sk_buff *skb,
			      struct xen_netif_extra_info *gso)
{
	if (!gso->u.gso.size) {
		if (net_ratelimit())
			printk(KERN_WARNING "GSO size must not be zero.\n");
		return -EINVAL;
	}

	/* Currently only TCPv4 S.O. is supported. */
	if (gso->u.gso.type != XEN_NETIF_GSO_TYPE_TCPV4) {
		if (net_ratelimit())
			printk(KERN_WARNING "Bad GSO type %d.\n", gso->u.gso.type);
		return -EINVAL;
	}

	skb_shinfo(skb)->gso_size = gso->u.gso.size;
	skb_shinfo(skb)->gso_type = SKB_GSO_TCPV4;

	/* Header must be checked, and gso_segs computed. */
	skb_shinfo(skb)->gso_type |= SKB_GSO_DODGY;
	skb_shinfo(skb)->gso_segs = 0;

	return 0;
}

static RING_IDX xennet_fill_frags(struct netfront_info *np,
				  struct sk_buff *skb,
				  struct sk_buff_head *list)
{
	struct skb_shared_info *shinfo = skb_shinfo(skb);
	int nr_frags = shinfo->nr_frags;
	RING_IDX cons = np->rx.rsp_cons;
	skb_frag_t *frag = shinfo->frags + nr_frags;
	struct sk_buff *nskb;

	while ((nskb = __skb_dequeue(list))) {
		struct xen_netif_rx_response *rx =
			RING_GET_RESPONSE(&np->rx, ++cons);

		frag->page = skb_shinfo(nskb)->frags[0].page;
		frag->page_offset = rx->offset;
		frag->size = rx->status;

		skb->data_len += rx->status;

		skb_shinfo(nskb)->nr_frags = 0;
		kfree_skb(nskb);

		frag++;
		nr_frags++;
	}

	shinfo->nr_frags = nr_frags;
	return cons;
}

static int skb_checksum_setup(struct sk_buff *skb)
{
	struct iphdr *iph;
	unsigned char *th;
	int err = -EPROTO;

	if (skb->protocol != htons(ETH_P_IP))
		goto out;

	iph = (void *)skb->data;
	th = skb->data + 4 * iph->ihl;
	if (th >= skb_tail_pointer(skb))
		goto out;

	skb->csum_start = th - skb->head;
	switch (iph->protocol) {
	case IPPROTO_TCP:
		skb->csum_offset = offsetof(struct tcphdr, check);
		break;
	case IPPROTO_UDP:
		skb->csum_offset = offsetof(struct udphdr, check);
		break;
	default:
		if (net_ratelimit())
			printk(KERN_ERR "Attempting to checksum a non-"
			       "TCP/UDP packet, dropping a protocol"
			       " %d packet", iph->protocol);
		goto out;
	}

	if ((th + skb->csum_offset + 2) > skb_tail_pointer(skb))
		goto out;

	err = 0;

out:
	return err;
}

static int handle_incoming_queue(struct net_device *dev,
				 struct sk_buff_head *rxq)
{
	int packets_dropped = 0;
	struct sk_buff *skb;

	while ((skb = __skb_dequeue(rxq)) != NULL) {
		struct page *page = NETFRONT_SKB_CB(skb)->page;
		void *vaddr = page_address(page);
		unsigned offset = NETFRONT_SKB_CB(skb)->offset;

		memcpy(skb->data, vaddr + offset,
		       skb_headlen(skb));

		if (page != skb_shinfo(skb)->frags[0].page)
			__free_page(page);

		/* Ethernet work: Delayed to here as it peeks the header. */
		skb->protocol = eth_type_trans(skb, dev);

		if (skb->ip_summed == CHECKSUM_PARTIAL) {
			if (skb_checksum_setup(skb)) {
				kfree_skb(skb);
				packets_dropped++;
				dev->stats.rx_errors++;
				continue;
			}
		}

		dev->stats.rx_packets++;
		dev->stats.rx_bytes += skb->len;

		/* Pass it up. */
		netif_receive_skb(skb);
	}

	return packets_dropped;
}

static int xennet_poll(struct napi_struct *napi, int budget)
{
	struct netfront_info *np = container_of(napi, struct netfront_info, napi);
	struct net_device *dev = np->netdev;
	struct sk_buff *skb;
	struct netfront_rx_info rinfo;
	struct xen_netif_rx_response *rx = &rinfo.rx;
	struct xen_netif_extra_info *extras = rinfo.extras;
	RING_IDX i, rp;
	int work_done;
	struct sk_buff_head rxq;
	struct sk_buff_head errq;
	struct sk_buff_head tmpq;
	unsigned long flags;
	unsigned int len;
	int err;

	spin_lock(&np->rx_lock);

	skb_queue_head_init(&rxq);
	skb_queue_head_init(&errq);
	skb_queue_head_init(&tmpq);

	rp = np->rx.sring->rsp_prod;
	rmb(); /* Ensure we see queued responses up to 'rp'. */

	i = np->rx.rsp_cons;
	work_done = 0;
	while ((i != rp) && (work_done < budget)) {
		memcpy(rx, RING_GET_RESPONSE(&np->rx, i), sizeof(*rx));
		memset(extras, 0, sizeof(rinfo.extras));

		err = xennet_get_responses(np, &rinfo, rp, &tmpq);

		if (unlikely(err)) {
err:
			while ((skb = __skb_dequeue(&tmpq)))
				__skb_queue_tail(&errq, skb);
			dev->stats.rx_errors++;
			i = np->rx.rsp_cons;
			continue;
		}

		skb = __skb_dequeue(&tmpq);

		if (extras[XEN_NETIF_EXTRA_TYPE_GSO - 1].type) {
			struct xen_netif_extra_info *gso;
			gso = &extras[XEN_NETIF_EXTRA_TYPE_GSO - 1];

			if (unlikely(xennet_set_skb_gso(skb, gso))) {
				__skb_queue_head(&tmpq, skb);
				np->rx.rsp_cons += skb_queue_len(&tmpq);
				goto err;
			}
		}

		NETFRONT_SKB_CB(skb)->page = skb_shinfo(skb)->frags[0].page;
		NETFRONT_SKB_CB(skb)->offset = rx->offset;

		len = rx->status;
		if (len > RX_COPY_THRESHOLD)
			len = RX_COPY_THRESHOLD;
		skb_put(skb, len);

		if (rx->status > len) {
			skb_shinfo(skb)->frags[0].page_offset =
				rx->offset + len;
			skb_shinfo(skb)->frags[0].size = rx->status - len;
			skb->data_len = rx->status - len;
		} else {
			skb_shinfo(skb)->frags[0].page = NULL;
			skb_shinfo(skb)->nr_frags = 0;
		}

		i = xennet_fill_frags(np, skb, &tmpq);

		/*
		 * Truesize approximates the size of true data plus
		 * any supervisor overheads. Adding hypervisor
		 * overheads has been shown to significantly reduce
		 * achievable bandwidth with the default receive
		 * buffer size. It is therefore not wise to account
		 * for it here.
		 *
		 * After alloc_skb(RX_COPY_THRESHOLD), truesize is set
		 * to RX_COPY_THRESHOLD + the supervisor
		 * overheads. Here, we add the size of the data pulled
		 * in xennet_fill_frags().
		 *
		 * We also adjust for any unused space in the main
		 * data area by subtracting (RX_COPY_THRESHOLD -
		 * len). This is especially important with drivers
		 * which split incoming packets into header and data,
		 * using only 66 bytes of the main data area (see the
		 * e1000 driver for example.)  On such systems,
		 * without this last adjustement, our achievable
		 * receive throughout using the standard receive
		 * buffer size was cut by 25%(!!!).
		 */
		skb->truesize += skb->data_len - (RX_COPY_THRESHOLD - len);
		skb->len += skb->data_len;

		if (rx->flags & NETRXF_csum_blank)
			skb->ip_summed = CHECKSUM_PARTIAL;
		else if (rx->flags & NETRXF_data_validated)
			skb->ip_summed = CHECKSUM_UNNECESSARY;

		__skb_queue_tail(&rxq, skb);

		np->rx.rsp_cons = ++i;
		work_done++;
	}

	__skb_queue_purge(&errq);

	work_done -= handle_incoming_queue(dev, &rxq);

	/* If we get a callback with very few responses, reduce fill target. */
	/* NB. Note exponential increase, linear decrease. */
	if (((np->rx.req_prod_pvt - np->rx.sring->rsp_prod) >
	     ((3*np->rx_target) / 4)) &&
	    (--np->rx_target < np->rx_min_target))
		np->rx_target = np->rx_min_target;

	xennet_alloc_rx_buffers(dev);

	if (work_done < budget) {
		int more_to_do = 0;

		local_irq_save(flags);

		RING_FINAL_CHECK_FOR_RESPONSES(&np->rx, more_to_do);
		if (!more_to_do)
			__napi_complete(napi);

		local_irq_restore(flags);
	}

	spin_unlock(&np->rx_lock);

	return work_done;
}

static int xennet_change_mtu(struct net_device *dev, int mtu)
{
	int max = xennet_can_sg(dev) ? 65535 - ETH_HLEN : ETH_DATA_LEN;

	if (mtu > max)
		return -EINVAL;
	dev->mtu = mtu;
	return 0;
}

static void xennet_release_tx_bufs(struct netfront_info *np)
{
	struct sk_buff *skb;
	int i;

	for (i = 0; i < NET_TX_RING_SIZE; i++) {
		/* Skip over entries which are actually freelist references */
		if (skb_entry_is_link(&np->tx_skbs[i]))
			continue;

		skb = np->tx_skbs[i].skb;
		gnttab_end_foreign_access_ref(np->grant_tx_ref[i],
					      GNTMAP_readonly);
		gnttab_release_grant_reference(&np->gref_tx_head,
					       np->grant_tx_ref[i]);
		np->grant_tx_ref[i] = GRANT_INVALID_REF;
		add_id_to_freelist(&np->tx_skb_freelist, np->tx_skbs, i);
		dev_kfree_skb_irq(skb);
	}
}

static void xennet_release_rx_bufs(struct netfront_info *np)
{
	struct mmu_update      *mmu = np->rx_mmu;
	struct multicall_entry *mcl = np->rx_mcl;
	struct sk_buff_head free_list;
	struct sk_buff *skb;
	unsigned long mfn;
	int xfer = 0, noxfer = 0, unused = 0;
	int id, ref;

	dev_warn(&np->netdev->dev, "%s: fix me for copying receiver.\n",
			 __func__);
	return;

	skb_queue_head_init(&free_list);

	spin_lock_bh(&np->rx_lock);

	for (id = 0; id < NET_RX_RING_SIZE; id++) {
		ref = np->grant_rx_ref[id];
		if (ref == GRANT_INVALID_REF) {
			unused++;
			continue;
		}

		skb = np->rx_skbs[id];
		mfn = gnttab_end_foreign_transfer_ref(ref);
		gnttab_release_grant_reference(&np->gref_rx_head, ref);
		np->grant_rx_ref[id] = GRANT_INVALID_REF;

		if (0 == mfn) {
			skb_shinfo(skb)->nr_frags = 0;
			dev_kfree_skb(skb);
			noxfer++;
			continue;
		}

		if (!xen_feature(XENFEAT_auto_translated_physmap)) {
			/* Remap the page. */
			struct page *page = skb_shinfo(skb)->frags[0].page;
			unsigned long pfn = page_to_pfn(page);
			void *vaddr = page_address(page);

			MULTI_update_va_mapping(mcl, (unsigned long)vaddr,
						mfn_pte(mfn, PAGE_KERNEL),
						0);
			mcl++;
			mmu->ptr = ((u64)mfn << PAGE_SHIFT)
				| MMU_MACHPHYS_UPDATE;
			mmu->val = pfn;
			mmu++;

			set_phys_to_machine(pfn, mfn);
		}
		__skb_queue_tail(&free_list, skb);
		xfer++;
	}

	dev_info(&np->netdev->dev, "%s: %d xfer, %d noxfer, %d unused\n",
		 __func__, xfer, noxfer, unused);

	if (xfer) {
		if (!xen_feature(XENFEAT_auto_translated_physmap)) {
			/* Do all the remapping work and M2P updates. */
			MULTI_mmu_update(mcl, np->rx_mmu, mmu - np->rx_mmu,
					 NULL, DOMID_SELF);
			mcl++;
			HYPERVISOR_multicall(np->rx_mcl, mcl - np->rx_mcl);
		}
	}

	__skb_queue_purge(&free_list);

	spin_unlock_bh(&np->rx_lock);
}

static void xennet_uninit(struct net_device *dev)
{
	struct netfront_info *np = netdev_priv(dev);
	xennet_release_tx_bufs(np);
	xennet_release_rx_bufs(np);
	gnttab_free_grant_references(np->gref_tx_head);
	gnttab_free_grant_references(np->gref_rx_head);
}

static const struct net_device_ops xennet_netdev_ops = {
	.ndo_open            = xennet_open,
	.ndo_uninit          = xennet_uninit,
	.ndo_stop            = xennet_close,
	.ndo_start_xmit      = xennet_start_xmit,
	.ndo_change_mtu	     = xennet_change_mtu,
	.ndo_set_mac_address = eth_mac_addr,
	.ndo_validate_addr   = eth_validate_addr,
};

static struct net_device * __devinit xennet_create_dev(struct xenbus_device *dev)
{
	int i, err;
	struct net_device *netdev;
	struct netfront_info *np;

	netdev = alloc_etherdev(sizeof(struct netfront_info));
	if (!netdev) {
		printk(KERN_WARNING "%s> alloc_etherdev failed.\n",
		       __func__);
		return ERR_PTR(-ENOMEM);
	}

	np                   = netdev_priv(netdev);
	np->xbdev            = dev;

	spin_lock_init(&np->tx_lock);
	spin_lock_init(&np->rx_lock);

	skb_queue_head_init(&np->rx_batch);
	np->rx_target     = RX_DFL_MIN_TARGET;
	np->rx_min_target = RX_DFL_MIN_TARGET;
	np->rx_max_target = RX_MAX_TARGET;

	init_timer(&np->rx_refill_timer);
	np->rx_refill_timer.data = (unsigned long)netdev;
	np->rx_refill_timer.function = rx_refill_timeout;

	/* Initialise tx_skbs as a free chain containing every entry. */
	np->tx_skb_freelist = 0;
	for (i = 0; i < NET_TX_RING_SIZE; i++) {
		skb_entry_set_link(&np->tx_skbs[i], i+1);
		np->grant_tx_ref[i] = GRANT_INVALID_REF;
	}

	/* Clear out rx_skbs */
	for (i = 0; i < NET_RX_RING_SIZE; i++) {
		np->rx_skbs[i] = NULL;
		np->grant_rx_ref[i] = GRANT_INVALID_REF;
	}

	/* A grant for every tx ring slot */
	if (gnttab_alloc_grant_references(TX_MAX_TARGET,
					  &np->gref_tx_head) < 0) {
		printk(KERN_ALERT "#### netfront can't alloc tx grant refs\n");
		err = -ENOMEM;
		goto exit;
	}
	/* A grant for every rx ring slot */
	if (gnttab_alloc_grant_references(RX_MAX_TARGET,
					  &np->gref_rx_head) < 0) {
		printk(KERN_ALERT "#### netfront can't alloc rx grant refs\n");
		err = -ENOMEM;
		goto exit_free_tx;
	}

	netdev->netdev_ops	= &xennet_netdev_ops;

	netif_napi_add(netdev, &np->napi, xennet_poll, 64);
	netdev->features        = NETIF_F_IP_CSUM;

	SET_ETHTOOL_OPS(netdev, &xennet_ethtool_ops);
	SET_NETDEV_DEV(netdev, &dev->dev);

	np->netdev = netdev;

	netif_carrier_off(netdev);

	return netdev;

 exit_free_tx:
	gnttab_free_grant_references(np->gref_tx_head);
 exit:
	free_netdev(netdev);
	return ERR_PTR(err);
}

/**
 * Entry point to this code when a new device is created.  Allocate the basic
 * structures and the ring buffers for communication with the backend, and
 * inform the backend of the appropriate details for those.
 */
static int __devinit netfront_probe(struct xenbus_device *dev,
				    const struct xenbus_device_id *id)
{
	int err;
	struct net_device *netdev;
	struct netfront_info *info;

	netdev = xennet_create_dev(dev);
	if (IS_ERR(netdev)) {
		err = PTR_ERR(netdev);
		xenbus_dev_fatal(dev, err, "creating netdev");
		return err;
	}

	info = netdev_priv(netdev);
	dev_set_drvdata(&dev->dev, info);

	err = register_netdev(info->netdev);
	if (err) {
		printk(KERN_WARNING "%s: register_netdev err=%d\n",
		       __func__, err);
		goto fail;
	}

	err = xennet_sysfs_addif(info->netdev);
	if (err) {
		unregister_netdev(info->netdev);
		printk(KERN_WARNING "%s: add sysfs failed err=%d\n",
		       __func__, err);
		goto fail;
	}

	return 0;

 fail:
	free_netdev(netdev);
	dev_set_drvdata(&dev->dev, NULL);
	return err;
}

static void xennet_end_access(int ref, void *page)
{
	/* This frees the page as a side-effect */
	if (ref != GRANT_INVALID_REF)
		gnttab_end_foreign_access(ref, 0, (unsigned long)page);
}

static void xennet_disconnect_backend(struct netfront_info *info)
{
	/* Stop old i/f to prevent errors whilst we rebuild the state. */
	spin_lock_bh(&info->rx_lock);
	spin_lock_irq(&info->tx_lock);
	netif_carrier_off(info->netdev);
	spin_unlock_irq(&info->tx_lock);
	spin_unlock_bh(&info->rx_lock);

	if (info->netdev->irq)
		unbind_from_irqhandler(info->netdev->irq, info->netdev);
	info->evtchn = info->netdev->irq = 0;

	/* End access and free the pages */
	xennet_end_access(info->tx_ring_ref, info->tx.sring);
	xennet_end_access(info->rx_ring_ref, info->rx.sring);

	info->tx_ring_ref = GRANT_INVALID_REF;
	info->rx_ring_ref = GRANT_INVALID_REF;
	info->tx.sring = NULL;
	info->rx.sring = NULL;
}

/**
 * We are reconnecting to the backend, due to a suspend/resume, or a backend
 * driver restart.  We tear down our netif structure and recreate it, but
 * leave the device-layer structures intact so that this is transparent to the
 * rest of the kernel.
 */
static int netfront_resume(struct xenbus_device *dev)
{
	struct netfront_info *info = dev_get_drvdata(&dev->dev);

	dev_dbg(&dev->dev, "%s\n", dev->nodename);

	xennet_disconnect_backend(info);
	return 0;
}

static int xen_net_read_mac(struct xenbus_device *dev, u8 mac[])
{
	char *s, *e, *macstr;
	int i;

	macstr = s = xenbus_read(XBT_NIL, dev->nodename, "mac", NULL);
	if (IS_ERR(macstr))
		return PTR_ERR(macstr);

	for (i = 0; i < ETH_ALEN; i++) {
		mac[i] = simple_strtoul(s, &e, 16);
		if ((s == e) || (*e != ((i == ETH_ALEN-1) ? '\0' : ':'))) {
			kfree(macstr);
			return -ENOENT;
		}
		s = e+1;
	}

	kfree(macstr);
	return 0;
}

static enum hrtimer_restart smart_poll_function(struct hrtimer *timer)
{
	struct netfront_smart_poll *psmart_poll;
	struct net_device *dev;
	struct netfront_info *np;
	unsigned long flags;
	unsigned int tx_active = 0, rx_active = 0;

	psmart_poll = container_of(timer, struct netfront_smart_poll, timer);
	dev = psmart_poll->netdev;
	np = netdev_priv(dev);

	spin_lock_irqsave(&np->tx_lock, flags);
	np->smart_poll.counter++;

	if (likely(netif_carrier_ok(dev))) {
		tx_active = !(xennet_tx_buf_gc(dev));
		/* Under tx_lock: protects access to rx shared-ring indexes. */
		if (RING_HAS_UNCONSUMED_RESPONSES(&np->rx)) {
			rx_active = 1;
			napi_schedule(&np->napi);
		}
	}

	np->smart_poll.active |= (tx_active || rx_active);
	if (np->smart_poll.counter %
			(np->smart_poll.smart_poll_freq / 10) == 0) {
		if (!np->smart_poll.active) {
			np->rx.sring->netfront_smartpoll_active = 0;
			goto end;
		}
		np->smart_poll.active = 0;
	}

	if (np->rx.sring->netfront_smartpoll_active)
		hrtimer_start(timer,
			ktime_set(0, NANO_SECOND/psmart_poll->smart_poll_freq),
			HRTIMER_MODE_REL);

end:
	spin_unlock_irqrestore(&np->tx_lock, flags);
	return HRTIMER_NORESTART;
}

static irqreturn_t xennet_interrupt(int irq, void *dev_id)
{
	struct net_device *dev = dev_id;
	struct netfront_info *np = netdev_priv(dev);
	unsigned long flags;

	spin_lock_irqsave(&np->tx_lock, flags);

	if (likely(netif_carrier_ok(dev))) {
		xennet_tx_buf_gc(dev);
		/* Under tx_lock: protects access to rx shared-ring indexes. */
		if (RING_HAS_UNCONSUMED_RESPONSES(&np->rx))
			napi_schedule(&np->napi);
	}

	if (np->smart_poll.feature_smart_poll)
		hrtimer_start(&np->smart_poll.timer,
			ktime_set(0, NANO_SECOND/np->smart_poll.smart_poll_freq),
			HRTIMER_MODE_REL);

	spin_unlock_irqrestore(&np->tx_lock, flags);

	return IRQ_HANDLED;
}

static int setup_netfront(struct xenbus_device *dev, struct netfront_info *info)
{
	struct xen_netif_tx_sring *txs;
	struct xen_netif_rx_sring *rxs;
	int err;
	struct net_device *netdev = info->netdev;

	info->tx_ring_ref = GRANT_INVALID_REF;
	info->rx_ring_ref = GRANT_INVALID_REF;
	info->rx.sring = NULL;
	info->tx.sring = NULL;
	netdev->irq = 0;

	err = xen_net_read_mac(dev, netdev->dev_addr);
	if (err) {
		xenbus_dev_fatal(dev, err, "parsing %s/mac", dev->nodename);
		goto fail;
	}

	txs = (struct xen_netif_tx_sring *)get_zeroed_page(GFP_NOIO | __GFP_HIGH);
	if (!txs) {
		err = -ENOMEM;
		xenbus_dev_fatal(dev, err, "allocating tx ring page");
		goto fail;
	}
	SHARED_RING_INIT(txs);
	FRONT_RING_INIT(&info->tx, txs, PAGE_SIZE);

	err = xenbus_grant_ring(dev, virt_to_mfn(txs));
	if (err < 0) {
		free_page((unsigned long)txs);
		goto fail;
	}

	info->tx_ring_ref = err;
	rxs = (struct xen_netif_rx_sring *)get_zeroed_page(GFP_NOIO | __GFP_HIGH);
	if (!rxs) {
		err = -ENOMEM;
		xenbus_dev_fatal(dev, err, "allocating rx ring page");
		goto fail;
	}
	SHARED_RING_INIT(rxs);
	FRONT_RING_INIT(&info->rx, rxs, PAGE_SIZE);

	err = xenbus_grant_ring(dev, virt_to_mfn(rxs));
	if (err < 0) {
		free_page((unsigned long)rxs);
		goto fail;
	}
	info->rx_ring_ref = err;

	err = xenbus_alloc_evtchn(dev, &info->evtchn);
	if (err)
		goto fail;

	err = bind_evtchn_to_irqhandler(info->evtchn, xennet_interrupt,
					IRQF_SAMPLE_RANDOM, netdev->name,
					netdev);
	if (err < 0)
		goto fail;
	netdev->irq = err;
	return 0;

 fail:
	return err;
}

/* Common code used when first setting up, and when resuming. */
static int talk_to_netback(struct xenbus_device *dev,
			   struct netfront_info *info)
{
	const char *message;
	struct xenbus_transaction xbt;
	int err;

	/* Create shared ring, alloc event channel. */
	err = setup_netfront(dev, info);
	if (err)
		goto out;

again:
	err = xenbus_transaction_start(&xbt);
	if (err) {
		xenbus_dev_fatal(dev, err, "starting transaction");
		goto destroy_ring;
	}

	err = xenbus_printf(xbt, dev->nodename, "tx-ring-ref", "%u",
			    info->tx_ring_ref);
	if (err) {
		message = "writing tx ring-ref";
		goto abort_transaction;
	}
	err = xenbus_printf(xbt, dev->nodename, "rx-ring-ref", "%u",
			    info->rx_ring_ref);
	if (err) {
		message = "writing rx ring-ref";
		goto abort_transaction;
	}
	err = xenbus_printf(xbt, dev->nodename,
			    "event-channel", "%u", info->evtchn);
	if (err) {
		message = "writing event-channel";
		goto abort_transaction;
	}

	err = xenbus_printf(xbt, dev->nodename, "request-rx-copy", "%u",
			    1);
	if (err) {
		message = "writing request-rx-copy";
		goto abort_transaction;
	}

	err = xenbus_printf(xbt, dev->nodename, "feature-rx-notify", "%d", 1);
	if (err) {
		message = "writing feature-rx-notify";
		goto abort_transaction;
	}

	err = xenbus_printf(xbt, dev->nodename, "feature-sg", "%d", 1);
	if (err) {
		message = "writing feature-sg";
		goto abort_transaction;
	}

	err = xenbus_printf(xbt, dev->nodename, "feature-gso-tcpv4", "%d", 1);
	if (err) {
		message = "writing feature-gso-tcpv4";
		goto abort_transaction;
	}

	err = xenbus_printf(xbt, dev->nodename, "feature-smart-poll", "%d", 1);
	if (err) {
		message = "writing feature-smart-poll";
		goto abort_transaction;
	}

	err = xenbus_transaction_end(xbt, 0);
	if (err) {
		if (err == -EAGAIN)
			goto again;
		xenbus_dev_fatal(dev, err, "completing transaction");
		goto destroy_ring;
	}

	return 0;

 abort_transaction:
	xenbus_transaction_end(xbt, 1);
	xenbus_dev_fatal(dev, err, "%s", message);
 destroy_ring:
	xennet_disconnect_backend(info);
 out:
	return err;
}

static int xennet_set_sg(struct net_device *dev, u32 data)
{
	if (data) {
		struct netfront_info *np = netdev_priv(dev);
		int val;

		if (xenbus_scanf(XBT_NIL, np->xbdev->otherend, "feature-sg",
				 "%d", &val) < 0)
			val = 0;
		if (!val)
			return -ENOSYS;
	} else if (dev->mtu > ETH_DATA_LEN)
		dev->mtu = ETH_DATA_LEN;

	return ethtool_op_set_sg(dev, data);
}

static int xennet_set_tso(struct net_device *dev, u32 data)
{
	if (data) {
		struct netfront_info *np = netdev_priv(dev);
		int val;

		if (xenbus_scanf(XBT_NIL, np->xbdev->otherend,
				 "feature-gso-tcpv4", "%d", &val) < 0)
			val = 0;
		if (!val)
			return -ENOSYS;
	}

	return ethtool_op_set_tso(dev, data);
}

static void xennet_set_features(struct net_device *dev)
{
	/* Turn off all GSO bits except ROBUST. */
	dev->features &= ~NETIF_F_GSO_MASK;
	dev->features |= NETIF_F_GSO_ROBUST;
	xennet_set_sg(dev, 0);

	/* We need checksum offload to enable scatter/gather and TSO. */
	if (!(dev->features & NETIF_F_IP_CSUM))
		return;

	if (!xennet_set_sg(dev, 1))
		xennet_set_tso(dev, 1);
}

static int xennet_connect(struct net_device *dev)
{
	struct netfront_info *np = netdev_priv(dev);
	int i, requeue_idx, err;
	struct sk_buff *skb;
	grant_ref_t ref;
	struct xen_netif_rx_request *req;
	unsigned int feature_rx_copy;

	err = xenbus_scanf(XBT_NIL, np->xbdev->otherend,
			   "feature-rx-copy", "%u", &feature_rx_copy);
	if (err != 1)
		feature_rx_copy = 0;

	if (!feature_rx_copy) {
		dev_info(&dev->dev,
			 "backend does not support copying receive path\n");
		return -ENODEV;
	}

<<<<<<< HEAD
	err = talk_to_netback(np->xbdev, np);
=======
	err = xenbus_scanf(XBT_NIL, np->xbdev->otherend,
			   "feature-smart-poll", "%u",
			   &np->smart_poll.feature_smart_poll);
	if (err != 1)
		np->smart_poll.feature_smart_poll = 0;

	if (np->smart_poll.feature_smart_poll) {
		hrtimer_init(&np->smart_poll.timer, CLOCK_MONOTONIC,
			     HRTIMER_MODE_REL);
		np->smart_poll.timer.function = smart_poll_function;
		np->smart_poll.netdev = dev;
		np->smart_poll.smart_poll_freq = DEFAULT_SMART_POLL_FREQ;
		np->smart_poll.active = 0;
		np->smart_poll.counter = 0;
	}

	err = talk_to_backend(np->xbdev, np);
>>>>>>> 5516de6d
	if (err)
		return err;

	xennet_set_features(dev);

	spin_lock_bh(&np->rx_lock);
	spin_lock_irq(&np->tx_lock);

	/* Step 1: Discard all pending TX packet fragments. */
	xennet_release_tx_bufs(np);

	/* Step 2: Rebuild the RX buffer freelist and the RX ring itself. */
	for (requeue_idx = 0, i = 0; i < NET_RX_RING_SIZE; i++) {
		if (!np->rx_skbs[i])
			continue;

		skb = np->rx_skbs[requeue_idx] = xennet_get_rx_skb(np, i);
		ref = np->grant_rx_ref[requeue_idx] = xennet_get_rx_ref(np, i);
		req = RING_GET_REQUEST(&np->rx, requeue_idx);

		gnttab_grant_foreign_access_ref(
			ref, np->xbdev->otherend_id,
			pfn_to_mfn(page_to_pfn(skb_shinfo(skb)->
					       frags->page)),
			0);
		req->gref = ref;
		req->id   = requeue_idx;

		requeue_idx++;
	}

	np->rx.req_prod_pvt = requeue_idx;

	/*
	 * Step 3: All public and private state should now be sane.  Get
	 * ready to start sending and receiving packets and give the driver
	 * domain a kick because we've probably just requeued some
	 * packets.
	 */
	netif_carrier_on(np->netdev);
	notify_remote_via_irq(np->netdev->irq);
	xennet_tx_buf_gc(dev);
	xennet_alloc_rx_buffers(dev);

	spin_unlock_irq(&np->tx_lock);
	spin_unlock_bh(&np->rx_lock);

	return 0;
}

/**
 * Callback received when the backend's state changes.
 */
static void netback_changed(struct xenbus_device *dev,
			    enum xenbus_state backend_state)
{
	struct netfront_info *np = dev_get_drvdata(&dev->dev);
	struct net_device *netdev = np->netdev;

	dev_dbg(&dev->dev, "%s\n", xenbus_strstate(backend_state));

	switch (backend_state) {
	case XenbusStateInitialising:
	case XenbusStateInitialised:
	case XenbusStateReconfiguring:
	case XenbusStateReconfigured:
	case XenbusStateConnected:
	case XenbusStateUnknown:
	case XenbusStateClosed:
		break;

	case XenbusStateInitWait:
		if (dev->state != XenbusStateInitialising)
			break;
		if (xennet_connect(netdev) != 0)
			break;
		xenbus_switch_state(dev, XenbusStateConnected);
		break;

	case XenbusStateClosing:
		xenbus_frontend_closed(dev);
		break;
	}
}

<<<<<<< HEAD
static const struct ethtool_ops xennet_ethtool_ops =
=======
static int xennet_get_coalesce(struct net_device *netdev,
			       struct ethtool_coalesce *ec)
{
	struct netfront_info *np = netdev_priv(netdev);
	ec->rx_coalesce_usecs = MICRO_SECOND / np->smart_poll.smart_poll_freq;
	return 0;
}

static int xennet_set_coalesce(struct net_device *netdev,
		struct ethtool_coalesce *ec)
{
	struct netfront_info *np = netdev_priv(netdev);
	np->smart_poll.smart_poll_freq = MICRO_SECOND / ec->rx_coalesce_usecs;
	return 0;
}

static struct ethtool_ops xennet_ethtool_ops =
>>>>>>> 5516de6d
{
	.set_tx_csum = ethtool_op_set_tx_csum,
	.set_sg = xennet_set_sg,
	.set_tso = xennet_set_tso,
	.get_link = ethtool_op_get_link,
	.get_coalesce = xennet_get_coalesce,
	.set_coalesce = xennet_set_coalesce,
};

#ifdef CONFIG_SYSFS
static ssize_t show_rxbuf_min(struct device *dev,
			      struct device_attribute *attr, char *buf)
{
	struct net_device *netdev = to_net_dev(dev);
	struct netfront_info *info = netdev_priv(netdev);

	return sprintf(buf, "%u\n", info->rx_min_target);
}

static ssize_t store_rxbuf_min(struct device *dev,
			       struct device_attribute *attr,
			       const char *buf, size_t len)
{
	struct net_device *netdev = to_net_dev(dev);
	struct netfront_info *np = netdev_priv(netdev);
	char *endp;
	unsigned long target;

	if (!capable(CAP_NET_ADMIN))
		return -EPERM;

	target = simple_strtoul(buf, &endp, 0);
	if (endp == buf)
		return -EBADMSG;

	if (target < RX_MIN_TARGET)
		target = RX_MIN_TARGET;
	if (target > RX_MAX_TARGET)
		target = RX_MAX_TARGET;

	spin_lock_bh(&np->rx_lock);
	if (target > np->rx_max_target)
		np->rx_max_target = target;
	np->rx_min_target = target;
	if (target > np->rx_target)
		np->rx_target = target;

	xennet_alloc_rx_buffers(netdev);

	spin_unlock_bh(&np->rx_lock);
	return len;
}

static ssize_t show_rxbuf_max(struct device *dev,
			      struct device_attribute *attr, char *buf)
{
	struct net_device *netdev = to_net_dev(dev);
	struct netfront_info *info = netdev_priv(netdev);

	return sprintf(buf, "%u\n", info->rx_max_target);
}

static ssize_t store_rxbuf_max(struct device *dev,
			       struct device_attribute *attr,
			       const char *buf, size_t len)
{
	struct net_device *netdev = to_net_dev(dev);
	struct netfront_info *np = netdev_priv(netdev);
	char *endp;
	unsigned long target;

	if (!capable(CAP_NET_ADMIN))
		return -EPERM;

	target = simple_strtoul(buf, &endp, 0);
	if (endp == buf)
		return -EBADMSG;

	if (target < RX_MIN_TARGET)
		target = RX_MIN_TARGET;
	if (target > RX_MAX_TARGET)
		target = RX_MAX_TARGET;

	spin_lock_bh(&np->rx_lock);
	if (target < np->rx_min_target)
		np->rx_min_target = target;
	np->rx_max_target = target;
	if (target < np->rx_target)
		np->rx_target = target;

	xennet_alloc_rx_buffers(netdev);

	spin_unlock_bh(&np->rx_lock);
	return len;
}

static ssize_t show_rxbuf_cur(struct device *dev,
			      struct device_attribute *attr, char *buf)
{
	struct net_device *netdev = to_net_dev(dev);
	struct netfront_info *info = netdev_priv(netdev);

	return sprintf(buf, "%u\n", info->rx_target);
}

static struct device_attribute xennet_attrs[] = {
	__ATTR(rxbuf_min, S_IRUGO|S_IWUSR, show_rxbuf_min, store_rxbuf_min),
	__ATTR(rxbuf_max, S_IRUGO|S_IWUSR, show_rxbuf_max, store_rxbuf_max),
	__ATTR(rxbuf_cur, S_IRUGO, show_rxbuf_cur, NULL),
};

static int xennet_sysfs_addif(struct net_device *netdev)
{
	int i;
	int err;

	for (i = 0; i < ARRAY_SIZE(xennet_attrs); i++) {
		err = device_create_file(&netdev->dev,
					   &xennet_attrs[i]);
		if (err)
			goto fail;
	}
	return 0;

 fail:
	while (--i >= 0)
		device_remove_file(&netdev->dev, &xennet_attrs[i]);
	return err;
}

static void xennet_sysfs_delif(struct net_device *netdev)
{
	int i;

	for (i = 0; i < ARRAY_SIZE(xennet_attrs); i++)
		device_remove_file(&netdev->dev, &xennet_attrs[i]);
}

#endif /* CONFIG_SYSFS */

static struct xenbus_device_id netfront_ids[] = {
	{ "vif" },
	{ "" }
};


static int __devexit xennet_remove(struct xenbus_device *dev)
{
	struct netfront_info *info = dev_get_drvdata(&dev->dev);

	dev_dbg(&dev->dev, "%s\n", dev->nodename);

	unregister_netdev(info->netdev);

	xennet_disconnect_backend(info);

	del_timer_sync(&info->rx_refill_timer);

	xennet_sysfs_delif(info->netdev);

	free_netdev(info->netdev);

	return 0;
}

static struct xenbus_driver netfront_driver = {
	.name = "vif",
	.owner = THIS_MODULE,
	.ids = netfront_ids,
	.probe = netfront_probe,
	.remove = __devexit_p(xennet_remove),
	.resume = netfront_resume,
	.otherend_changed = netback_changed,
};

static int __init netif_init(void)
{
	if (!xen_domain())
		return -ENODEV;

	if (xen_initial_domain())
		return 0;

	printk(KERN_INFO "Initialising Xen virtual ethernet driver.\n");

	return xenbus_register_frontend(&netfront_driver);
}
module_init(netif_init);


static void __exit netif_exit(void)
{
	if (xen_initial_domain())
		return;

	xenbus_unregister_driver(&netfront_driver);
}
module_exit(netif_exit);

MODULE_DESCRIPTION("Xen virtual network device frontend");
MODULE_LICENSE("GPL");
MODULE_ALIAS("xen:vif");
MODULE_ALIAS("xennet");<|MERGE_RESOLUTION|>--- conflicted
+++ resolved
@@ -1620,9 +1620,6 @@
 		return -ENODEV;
 	}
 
-<<<<<<< HEAD
-	err = talk_to_netback(np->xbdev, np);
-=======
 	err = xenbus_scanf(XBT_NIL, np->xbdev->otherend,
 			   "feature-smart-poll", "%u",
 			   &np->smart_poll.feature_smart_poll);
@@ -1639,8 +1636,7 @@
 		np->smart_poll.counter = 0;
 	}
 
-	err = talk_to_backend(np->xbdev, np);
->>>>>>> 5516de6d
+	err = talk_to_netback(np->xbdev, np);
 	if (err)
 		return err;
 
@@ -1726,9 +1722,6 @@
 	}
 }
 
-<<<<<<< HEAD
-static const struct ethtool_ops xennet_ethtool_ops =
-=======
 static int xennet_get_coalesce(struct net_device *netdev,
 			       struct ethtool_coalesce *ec)
 {
@@ -1745,8 +1738,7 @@
 	return 0;
 }
 
-static struct ethtool_ops xennet_ethtool_ops =
->>>>>>> 5516de6d
+static const struct ethtool_ops xennet_ethtool_ops =
 {
 	.set_tx_csum = ethtool_op_set_tx_csum,
 	.set_sg = xennet_set_sg,
