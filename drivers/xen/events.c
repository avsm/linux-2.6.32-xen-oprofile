/*
 * Xen event channels
 *
 * Xen models interrupts with abstract event channels.  Because each
 * domain gets 1024 event channels, but NR_IRQ is not that large, we
 * must dynamically map irqs<->event channels.  The event channels
 * interface with the rest of the kernel by defining a xen interrupt
 * chip.  When an event is recieved, it is mapped to an irq and sent
 * through the normal interrupt processing path.
 *
 * There are four kinds of events which can be mapped to an event
 * channel:
 *
 * 1. Inter-domain notifications.  This includes all the virtual
 *    device events, since they're driven by front-ends in another domain
 *    (typically dom0).
 * 2. VIRQs, typically used for timers.  These are per-cpu events.
 * 3. IPIs.
 * 4. PIRQs - Hardware interrupts.
 *
 * Jeremy Fitzhardinge <jeremy@xensource.com>, XenSource Inc, 2007
 */

#include <linux/linkage.h>
#include <linux/interrupt.h>
#include <linux/irq.h>
#include <linux/module.h>
#include <linux/string.h>
#include <linux/bootmem.h>
#include <linux/irqnr.h>
#include <linux/pci_regs.h>
#include <linux/pci.h>
#include <linux/msi.h>

#include <asm/desc.h>
#include <asm/ptrace.h>
#include <asm/irq.h>
#include <asm/idle.h>
#include <asm/io_apic.h>
#include <asm/sync_bitops.h>
#include <asm/xen/hypercall.h>
#include <asm/xen/hypervisor.h>
#include <asm/xen/pci.h>

#include <xen/xen.h>
#include <xen/hvm.h>
#include <xen/xen-ops.h>
#include <xen/events.h>
#include <xen/interface/xen.h>
#include <xen/interface/event_channel.h>
#include <xen/interface/hvm/hvm_op.h>
#include <xen/interface/hvm/params.h>
#include <xen/page.h>

#include "../pci/msi.h"

/*
 * This lock protects updates to the following mapping and reference-count
 * arrays. The lock does not need to be acquired to read the mapping tables.
 */
static DEFINE_SPINLOCK(irq_mapping_update_lock);

/* IRQ <-> VIRQ mapping. */
static DEFINE_PER_CPU(int [NR_VIRQS], virq_to_irq) = {[0 ... NR_VIRQS-1] = -1};

/* IRQ <-> IPI mapping */
static DEFINE_PER_CPU(int [XEN_NR_IPIS], ipi_to_irq) = {[0 ... XEN_NR_IPIS-1] = -1};

/* Interrupt types. */
enum xen_irq_type {
	IRQT_UNBOUND = 0,
	IRQT_PIRQ,
	IRQT_VIRQ,
	IRQT_IPI,
	IRQT_EVTCHN
};

/*
 * Packed IRQ information:
 * type - enum xen_irq_type
 * event channel - irq->event channel mapping
 * cpu - cpu this event channel is bound to
 * index - type-specific information:
 *    PIRQ - with MSB being "needs EIO"
 *    VIRQ - virq number
 *    IPI - IPI vector
 *    EVTCHN -
 */
struct irq_info
{
	enum xen_irq_type type;	/* type */
	unsigned short evtchn;	/* event channel */
	unsigned short cpu;	/* cpu bound */

	union {
		unsigned short virq;
		enum ipi_vector ipi;
		struct {
			unsigned short gsi;
			unsigned char vector;
			unsigned char flags;
			uint16_t domid;
		} pirq;
	} u;
};
#define PIRQ_SHAREABLE	(1 << 1)

/* Bitmap indicating which PIRQs require Xen to be notified on unmask. */
static bool pirq_eoi_does_unmask;
static unsigned long *pirq_needs_eoi_bits;

static struct irq_info *irq_info;

static int *evtchn_to_irq;
struct cpu_evtchn_s {
	unsigned long bits[NR_EVENT_CHANNELS/BITS_PER_LONG];
};

static __initdata struct cpu_evtchn_s init_evtchn_mask = {
	.bits[0 ... (NR_EVENT_CHANNELS/BITS_PER_LONG)-1] = ~0ul,
};
static struct cpu_evtchn_s *cpu_evtchn_mask_p = &init_evtchn_mask;

static inline unsigned long *cpu_evtchn_mask(int cpu)
{
	return cpu_evtchn_mask_p[cpu].bits;
}

/* Xen will never allocate port zero for any purpose. */
#define VALID_EVTCHN(chn)	((chn) != 0)

static struct irq_chip xen_dynamic_chip;
static struct irq_chip xen_percpu_chip;
static struct irq_chip xen_pirq_chip;

/* Constructor for packed IRQ information. */
static struct irq_info mk_unbound_info(void)
{
	return (struct irq_info) { .type = IRQT_UNBOUND };
}

static struct irq_info mk_evtchn_info(unsigned short evtchn)
{
	return (struct irq_info) { .type = IRQT_EVTCHN, .evtchn = evtchn,
			.cpu = 0 };
}

static struct irq_info mk_ipi_info(unsigned short evtchn, enum ipi_vector ipi)
{
	return (struct irq_info) { .type = IRQT_IPI, .evtchn = evtchn,
			.cpu = 0, .u.ipi = ipi };
}

static struct irq_info mk_virq_info(unsigned short evtchn, unsigned short virq)
{
	return (struct irq_info) { .type = IRQT_VIRQ, .evtchn = evtchn,
			.cpu = 0, .u.virq = virq };
}

static struct irq_info mk_pirq_info(unsigned short evtchn,
				    unsigned short gsi, unsigned short vector)
{
	return (struct irq_info) { .type = IRQT_PIRQ, .evtchn = evtchn,
			.cpu = 0, .u.pirq =
			{ .gsi = gsi, .vector = vector, .domid = DOMID_SELF } };
}

/*
 * Accessors for packed IRQ information.
 */
static struct irq_info *info_for_irq(unsigned irq)
{
	return &irq_info[irq];
}

static unsigned int evtchn_from_irq(unsigned irq)
{
	return info_for_irq(irq)->evtchn;
}

unsigned irq_from_evtchn(unsigned int evtchn)
{
	return evtchn_to_irq[evtchn];
}
EXPORT_SYMBOL_GPL(irq_from_evtchn);

static enum ipi_vector ipi_from_irq(unsigned irq)
{
	struct irq_info *info = info_for_irq(irq);

	BUG_ON(info == NULL);
	BUG_ON(info->type != IRQT_IPI);

	return info->u.ipi;
}

static unsigned virq_from_irq(unsigned irq)
{
	struct irq_info *info = info_for_irq(irq);

	BUG_ON(info == NULL);
	BUG_ON(info->type != IRQT_VIRQ);

	return info->u.virq;
}

static unsigned gsi_from_irq(unsigned irq)
{
	struct irq_info *info = info_for_irq(irq);

	BUG_ON(info == NULL);
	BUG_ON(info->type != IRQT_PIRQ);

	return info->u.pirq.gsi;
}

static unsigned vector_from_irq(unsigned irq)
{
	struct irq_info *info = info_for_irq(irq);

	BUG_ON(info == NULL);
	BUG_ON(info->type != IRQT_PIRQ);

	return info->u.pirq.vector;
}

static enum xen_irq_type type_from_irq(unsigned irq)
{
	return info_for_irq(irq)->type;
}

static unsigned cpu_from_irq(unsigned irq)
{
	return info_for_irq(irq)->cpu;
}

static unsigned int cpu_from_evtchn(unsigned int evtchn)
{
	int irq = evtchn_to_irq[evtchn];
	unsigned ret = 0;

	if (irq != -1)
		ret = cpu_from_irq(irq);

	return ret;
}

static bool pirq_needs_eoi(unsigned irq)
{
	struct irq_info *info = info_for_irq(irq);

	BUG_ON(info->type != IRQT_PIRQ);

	return test_bit(info->u.pirq.gsi, pirq_needs_eoi_bits);
}

static inline unsigned long active_evtchns(unsigned int cpu,
					   struct shared_info *sh,
					   unsigned int idx)
{
	return (sh->evtchn_pending[idx] &
		cpu_evtchn_mask(cpu)[idx] &
		~sh->evtchn_mask[idx]);
}

static void bind_evtchn_to_cpu(unsigned int chn, unsigned int cpu)
{
	int irq = evtchn_to_irq[chn];

	BUG_ON(irq == -1);
#ifdef CONFIG_SMP
	cpumask_copy(irq_to_desc(irq)->affinity, cpumask_of(cpu));
#endif

	__clear_bit(chn, cpu_evtchn_mask(cpu_from_irq(irq)));
	__set_bit(chn, cpu_evtchn_mask(cpu));

	irq_info[irq].cpu = cpu;
}

static void init_evtchn_cpu_bindings(void)
{
#ifdef CONFIG_SMP
	struct irq_desc *desc;
	int i;

	/* By default all event channels notify CPU#0. */
	for_each_irq_desc(i, desc) {
		cpumask_copy(desc->affinity, cpumask_of(0));
	}
#endif

	memset(cpu_evtchn_mask(0), ~0, sizeof(struct cpu_evtchn_s));
}

static inline void clear_evtchn(int port)
{
	struct shared_info *s = HYPERVISOR_shared_info;
	sync_clear_bit(port, &s->evtchn_pending[0]);
}

static inline void set_evtchn(int port)
{
	struct shared_info *s = HYPERVISOR_shared_info;
	sync_set_bit(port, &s->evtchn_pending[0]);
}

static inline int test_evtchn(int port)
{
	struct shared_info *s = HYPERVISOR_shared_info;
	return sync_test_bit(port, &s->evtchn_pending[0]);
}


/**
 * notify_remote_via_irq - send event to remote end of event channel via irq
 * @irq: irq of event channel to send event to
 *
 * Unlike notify_remote_via_evtchn(), this is safe to use across
 * save/restore. Notifications on a broken connection are silently
 * dropped.
 */
void notify_remote_via_irq(int irq)
{
	int evtchn = evtchn_from_irq(irq);

	if (VALID_EVTCHN(evtchn))
		notify_remote_via_evtchn(evtchn);
}
EXPORT_SYMBOL_GPL(notify_remote_via_irq);

static void mask_evtchn(int port)
{
	struct shared_info *s = HYPERVISOR_shared_info;
	sync_set_bit(port, &s->evtchn_mask[0]);
}

static void mask_irq(unsigned int irq)
{
	int evtchn = evtchn_from_irq(irq);

	if (VALID_EVTCHN(evtchn))
		mask_evtchn(evtchn);
}

static void unmask_evtchn(int port)
{
	struct shared_info *s = HYPERVISOR_shared_info;
	unsigned int cpu = get_cpu();

	BUG_ON(!irqs_disabled());

	/* Slow path (hypercall) if this is a non-local port. */
	if (unlikely(cpu != cpu_from_evtchn(port))) {
		struct evtchn_unmask unmask = { .port = port };
		(void)HYPERVISOR_event_channel_op(EVTCHNOP_unmask, &unmask);
	} else {
		struct vcpu_info *vcpu_info = __get_cpu_var(xen_vcpu);

		sync_clear_bit(port, &s->evtchn_mask[0]);

		/*
		 * The following is basically the equivalent of
		 * 'hw_resend_irq'. Just like a real IO-APIC we 'lose
		 * the interrupt edge' if the channel is masked.
		 */
		if (sync_test_bit(port, &s->evtchn_pending[0]) &&
		    !sync_test_and_set_bit(port / BITS_PER_LONG,
					   &vcpu_info->evtchn_pending_sel))
			vcpu_info->evtchn_upcall_pending = 1;
	}

	put_cpu();
}

static void unmask_irq(unsigned int irq)
{
	int evtchn = evtchn_from_irq(irq);

	if (VALID_EVTCHN(evtchn))
		unmask_evtchn(evtchn);
}

static int get_nr_hw_irqs(void)
{
	int ret = 1;

#ifdef CONFIG_X86_IO_APIC
	ret = get_nr_irqs_gsi();
#endif

	return ret;
}

static int find_unbound_irq(void)
{
	int irq;
	struct irq_desc *desc;
	int start = get_nr_hw_irqs();
	void *chip_data;

	if (start == nr_irqs)
		goto no_irqs;

	/* nr_irqs is a magic value. Must not use it.*/
	for (irq = nr_irqs-1; irq > start; irq--) {
		desc = irq_to_desc(irq);
		/* only 0->15 have init'd desc; handle irq > 16 */
		if (desc == NULL)
			break;
		if (desc->chip == &no_irq_chip)
			break;
		if (desc->chip != &xen_dynamic_chip)
			continue;
		if (irq_info[irq].type == IRQT_UNBOUND)
			break;
	}

	if (irq == start)
		goto no_irqs;

	desc = irq_to_desc_alloc_node(irq, 0);
	if (WARN_ON(desc == NULL))
		return -1;

	/* save and restore chip_data */
	chip_data = desc->chip_data;
	dynamic_irq_init(irq);
	desc->chip_data = chip_data;

	return irq;

no_irqs:
	panic("No available IRQ to bind to: increase nr_irqs!\n");
}

static bool identity_mapped_irq(unsigned irq)
{
	/* identity map all the hardware irqs */
	return irq < get_nr_hw_irqs();
}

static void pirq_eoi(unsigned int irq)
{
	struct irq_info *info = info_for_irq(irq);
	struct physdev_eoi eoi = { .irq = info->u.pirq.gsi };
	bool need_eoi;

	need_eoi = pirq_needs_eoi(irq);

	if (!need_eoi || !pirq_eoi_does_unmask)
		unmask_evtchn(info->evtchn);

	if (need_eoi) {
		int rc = HYPERVISOR_physdev_op(PHYSDEVOP_eoi, &eoi);
		WARN_ON(rc);
	}
}

static void pirq_query_unmask(int irq)
{
	struct physdev_irq_status_query irq_status;
	struct irq_info *info = info_for_irq(irq);

	if (pirq_eoi_does_unmask)
		return;

	BUG_ON(info->type != IRQT_PIRQ);

	irq_status.irq = info->u.pirq.gsi;
	if (HYPERVISOR_physdev_op(PHYSDEVOP_irq_status_query, &irq_status))
		irq_status.flags = 0;

	clear_bit(info->u.pirq.gsi, pirq_needs_eoi_bits);
	if (irq_status.flags & XENIRQSTAT_needs_eoi)
		set_bit(info->u.pirq.gsi, pirq_needs_eoi_bits);
}

static bool probing_irq(int irq)
{
	struct irq_desc *desc = irq_to_desc(irq);

	return desc && desc->action == NULL;
}

static unsigned int startup_pirq(unsigned int irq)
{
	struct evtchn_bind_pirq bind_pirq;
	struct irq_info *info = info_for_irq(irq);
	int evtchn = evtchn_from_irq(irq);
	int rc;

	BUG_ON(info->type != IRQT_PIRQ);

	if (VALID_EVTCHN(evtchn))
		goto out;

	bind_pirq.pirq = info->u.pirq.gsi;
	/* NB. We are happy to share unless we are probing. */
	bind_pirq.flags = info->u.pirq.flags & PIRQ_SHAREABLE ?
					BIND_PIRQ__WILL_SHARE : 0;
	rc = HYPERVISOR_event_channel_op(EVTCHNOP_bind_pirq, &bind_pirq);
	if (rc != 0) {
		if (!probing_irq(irq))
			printk(KERN_INFO "Failed to obtain physical IRQ %d" \
				" (GSI:%d)\n", irq, info->u.pirq.gsi);
		return 0;
	}
	evtchn = bind_pirq.port;

	pirq_query_unmask(irq);

	evtchn_to_irq[evtchn] = irq;
	bind_evtchn_to_cpu(evtchn, 0);
	info->evtchn = evtchn;

 out:
	pirq_eoi(irq);

	return 0;
}

static void shutdown_pirq(unsigned int irq)
{
	struct evtchn_close close;
	struct irq_info *info = info_for_irq(irq);
	int evtchn = evtchn_from_irq(irq);

	BUG_ON(info->type != IRQT_PIRQ);

	if (!VALID_EVTCHN(evtchn))
		return;

	mask_evtchn(evtchn);

	close.port = evtchn;
	if (HYPERVISOR_event_channel_op(EVTCHNOP_close, &close) != 0)
		BUG();

	bind_evtchn_to_cpu(evtchn, 0);
	evtchn_to_irq[evtchn] = -1;
	info->evtchn = 0;
}

static void ack_pirq(unsigned int irq)
{
	move_masked_irq(irq);
	
	pirq_eoi(irq);
}

static void end_pirq(unsigned int irq)
{
	int evtchn = evtchn_from_irq(irq);
	struct irq_desc *desc = irq_to_desc(irq);

	if (WARN_ON(!desc))
		return;

	if ((desc->status & (IRQ_DISABLED|IRQ_PENDING)) ==
	    (IRQ_DISABLED|IRQ_PENDING)) {
		shutdown_pirq(irq);
	} else if (VALID_EVTCHN(evtchn)) {
		pirq_eoi(irq);
	}
}

static int find_irq_by_gsi(unsigned gsi)
{
	int irq;

	for (irq = 0; irq < nr_irqs; irq++) {
		struct irq_info *info = info_for_irq(irq);

		if (info == NULL || info->type != IRQT_PIRQ)
			continue;

		if (gsi_from_irq(irq) == gsi)
			return irq;
	}

	return -1;
}

/*
 * Allocate a physical irq, along with a vector.  We don't assign an
 * event channel until the irq actually started up.  Return an
 * existing irq if we've already got one for the gsi.
 */
int xen_allocate_pirq(unsigned gsi, int shareable, char *name)
{
	int irq;
	struct physdev_irq irq_op;

	spin_lock(&irq_mapping_update_lock);

	irq = find_irq_by_gsi(gsi);
	if (irq != -1) {
		printk(KERN_INFO "xen_allocate_pirq: returning irq %d for gsi %u\n",
		       irq, gsi);
		goto out;	/* XXX need refcount? */
	}

	/* If we are a PV guest, we don't have GSIs (no ACPI passed). Therefore
	 * we are using the !xen_initial_domain() to drop in the function.*/
	if (identity_mapped_irq(gsi) || !xen_initial_domain()) {
		irq = gsi;
		irq_to_desc_alloc_node(irq, 0);
		dynamic_irq_init(irq);
	} else
		irq = find_unbound_irq();

	set_irq_chip_and_handler_name(irq, &xen_pirq_chip,
				      handle_fasteoi_irq, name);

	irq_op.irq = gsi;
	irq_op.vector = 0;

	/* Only the privileged domain can do this. For non-priv, the pcifront
	 * driver provides a PCI bus that does the call to do exactly
	 * this in the priv domain. */
	if (xen_initial_domain() &&
	    HYPERVISOR_physdev_op(PHYSDEVOP_alloc_irq_vector, &irq_op)) {
		dynamic_irq_cleanup(irq);
		irq = -ENOSPC;
		goto out;
	}

	irq_info[irq] = mk_pirq_info(0, gsi, irq_op.vector);
 	irq_info[irq].u.pirq.flags |= shareable ? PIRQ_SHAREABLE : 0;

out:
	spin_unlock(&irq_mapping_update_lock);

	return irq;
}

#ifdef CONFIG_PCI_MSI
int xen_destroy_irq(int irq)
{
	struct irq_desc *desc;
	struct physdev_unmap_pirq unmap_irq;
	struct irq_info *info = info_for_irq(irq);
	int rc = -ENOENT;

	spin_lock(&irq_mapping_update_lock);

	desc = irq_to_desc(irq);
	if (!desc)
		goto out;

	if (xen_initial_domain()) {
		unmap_irq.pirq = info->u.pirq.gsi;
		unmap_irq.domid = info->u.pirq.domid;
		rc = HYPERVISOR_physdev_op(PHYSDEVOP_unmap_pirq, &unmap_irq);
		if (rc) {
			printk(KERN_WARNING "unmap irq failed %d\n", rc);
			goto out;
		}
	}
	irq_info[irq] = mk_unbound_info();

	dynamic_irq_cleanup(irq);

out:
	spin_unlock(&irq_mapping_update_lock);
	return rc;
}

#ifdef CONFIG_PCI_XEN
int xen_create_msi_irq(struct pci_dev *dev, struct msi_desc *msidesc, int type)
{
	int irq = 0;
	struct physdev_map_pirq map_irq;
	int rc;
	domid_t domid;
	int pos;
	u32 table_offset, bir;

	domid = rc = xen_find_device_domain_owner(dev);
	if (rc < 0)
		domid = DOMID_SELF;
	
	memset(&map_irq, 0, sizeof(map_irq));
	map_irq.domid = domid;
	map_irq.type = MAP_PIRQ_TYPE_MSI;
	map_irq.index = -1;
	map_irq.pirq = -1;
	map_irq.bus = dev->bus->number;
	map_irq.devfn = dev->devfn;

	if (type == PCI_CAP_ID_MSIX) {
		pos = pci_find_capability(dev, PCI_CAP_ID_MSIX);

		pci_read_config_dword(dev, msix_table_offset_reg(pos),
					&table_offset);
		bir = (u8)(table_offset & PCI_MSIX_FLAGS_BIRMASK);

		map_irq.table_base = pci_resource_start(dev, bir);
		map_irq.entry_nr = msidesc->msi_attrib.entry_nr;
	}

	spin_lock(&irq_mapping_update_lock);

	irq = find_unbound_irq();

	if (irq == -1)
		goto out;

	rc = HYPERVISOR_physdev_op(PHYSDEVOP_map_pirq, &map_irq);
	if (rc) {
		printk(KERN_WARNING "xen map irq failed %d\n", rc);

		dynamic_irq_cleanup(irq);

		irq = -1;
		goto out;
	}
	irq_info[irq] = mk_pirq_info(0, map_irq.pirq, map_irq.index);
	if (domid)
		irq_info[irq].u.pirq.domid = domid;

	set_irq_chip_and_handler_name(irq, &xen_pirq_chip,
				      handle_fasteoi_irq,
				      (type == PCI_CAP_ID_MSIX) ? "msi-x":"msi");

out:
	spin_unlock(&irq_mapping_update_lock);
	return irq;
}
#endif
#endif

int xen_vector_from_irq(unsigned irq)
{
	return vector_from_irq(irq);
}

int xen_gsi_from_irq(unsigned irq)
{
	return gsi_from_irq(irq);
}
EXPORT_SYMBOL_GPL(xen_gsi_from_irq);

int bind_evtchn_to_irq(unsigned int evtchn)
{
	int irq;

	spin_lock(&irq_mapping_update_lock);

	irq = evtchn_to_irq[evtchn];

	if (irq == -1) {
		irq = find_unbound_irq();

		set_irq_chip_and_handler_name(irq, &xen_dynamic_chip,
					      handle_fasteoi_irq, "event");

		evtchn_to_irq[evtchn] = irq;
		irq_info[irq] = mk_evtchn_info(evtchn);
	}

	spin_unlock(&irq_mapping_update_lock);

	return irq;
}
EXPORT_SYMBOL_GPL(bind_evtchn_to_irq);

static int bind_ipi_to_irq(unsigned int ipi, unsigned int cpu)
{
	struct evtchn_bind_ipi bind_ipi;
	int evtchn, irq;

	spin_lock(&irq_mapping_update_lock);

	irq = per_cpu(ipi_to_irq, cpu)[ipi];

	if (irq == -1) {
		irq = find_unbound_irq();
		if (irq < 0)
			goto out;

		set_irq_chip_and_handler_name(irq, &xen_percpu_chip,
					      handle_percpu_irq, "ipi");

		bind_ipi.vcpu = cpu;
		if (HYPERVISOR_event_channel_op(EVTCHNOP_bind_ipi,
						&bind_ipi) != 0)
			BUG();
		evtchn = bind_ipi.port;

		evtchn_to_irq[evtchn] = irq;
		irq_info[irq] = mk_ipi_info(evtchn, ipi);
		per_cpu(ipi_to_irq, cpu)[ipi] = irq;

		bind_evtchn_to_cpu(evtchn, cpu);
	}

 out:
	spin_unlock(&irq_mapping_update_lock);
	return irq;
}

static int bind_interdomain_evtchn_to_irq(unsigned int remote_domain,
                                          unsigned int remote_port)
{
        struct evtchn_bind_interdomain bind_interdomain;
        int err;

        bind_interdomain.remote_dom  = remote_domain;
        bind_interdomain.remote_port = remote_port;

        err = HYPERVISOR_event_channel_op(EVTCHNOP_bind_interdomain,
                                          &bind_interdomain);

        return err ? : bind_evtchn_to_irq(bind_interdomain.local_port);
}


int bind_virq_to_irq(unsigned int virq, unsigned int cpu)
{
	struct evtchn_bind_virq bind_virq;
	int evtchn, irq;

	spin_lock(&irq_mapping_update_lock);

	irq = per_cpu(virq_to_irq, cpu)[virq];

	if (irq == -1) {
		irq = find_unbound_irq();

		set_irq_chip_and_handler_name(irq, &xen_percpu_chip,
					      handle_percpu_irq, "virq");

		bind_virq.virq = virq;
		bind_virq.vcpu = cpu;
		if (HYPERVISOR_event_channel_op(EVTCHNOP_bind_virq,
						&bind_virq) != 0)
			BUG();
		evtchn = bind_virq.port;

		evtchn_to_irq[evtchn] = irq;
		irq_info[irq] = mk_virq_info(evtchn, virq);

		per_cpu(virq_to_irq, cpu)[virq] = irq;

		bind_evtchn_to_cpu(evtchn, cpu);
	}

	spin_unlock(&irq_mapping_update_lock);

	return irq;
}

static void unbind_from_irq(unsigned int irq)
{
	struct evtchn_close close;
	int evtchn = evtchn_from_irq(irq);

	spin_lock(&irq_mapping_update_lock);

	if (VALID_EVTCHN(evtchn)) {
		close.port = evtchn;
		if (HYPERVISOR_event_channel_op(EVTCHNOP_close, &close) != 0)
			BUG();

		switch (type_from_irq(irq)) {
		case IRQT_VIRQ:
			per_cpu(virq_to_irq, cpu_from_evtchn(evtchn))
				[virq_from_irq(irq)] = -1;
			break;
		case IRQT_IPI:
			per_cpu(ipi_to_irq, cpu_from_evtchn(evtchn))
				[ipi_from_irq(irq)] = -1;
			break;
		default:
			break;
		}

		/* Closed ports are implicitly re-bound to VCPU0. */
		bind_evtchn_to_cpu(evtchn, 0);

		evtchn_to_irq[evtchn] = -1;
	}

	if (irq_info[irq].type != IRQT_UNBOUND) {
		irq_info[irq] = mk_unbound_info();

		dynamic_irq_cleanup(irq);
	}

	spin_unlock(&irq_mapping_update_lock);
}

int bind_evtchn_to_irqhandler(unsigned int evtchn,
			      irq_handler_t handler,
			      unsigned long irqflags,
			      const char *devname, void *dev_id)
{
	unsigned int irq;
	int retval;

	irq = bind_evtchn_to_irq(evtchn);
	retval = request_irq(irq, handler, irqflags, devname, dev_id);
	if (retval != 0) {
		unbind_from_irq(irq);
		return retval;
	}

	return irq;
}
EXPORT_SYMBOL_GPL(bind_evtchn_to_irqhandler);

int bind_interdomain_evtchn_to_irqhandler(unsigned int remote_domain,
					  unsigned int remote_port,
					  irq_handler_t handler,
					  unsigned long irqflags,
					  const char *devname,
					  void *dev_id)
{
        int irq, retval;

        irq = bind_interdomain_evtchn_to_irq(remote_domain, remote_port);
        if (irq < 0)
                return irq;

        retval = request_irq(irq, handler, irqflags, devname, dev_id);
        if (retval != 0) {
                unbind_from_irq(irq);
                return retval;
        }

        return irq;
}
EXPORT_SYMBOL_GPL(bind_interdomain_evtchn_to_irqhandler);

int bind_virq_to_irqhandler(unsigned int virq, unsigned int cpu,
			    irq_handler_t handler,
			    unsigned long irqflags, const char *devname, void *dev_id)
{
	unsigned int irq;
	int retval;

	irq = bind_virq_to_irq(virq, cpu);
	retval = request_irq(irq, handler, irqflags, devname, dev_id);
	if (retval != 0) {
		unbind_from_irq(irq);
		return retval;
	}

	return irq;
}
EXPORT_SYMBOL_GPL(bind_virq_to_irqhandler);

int bind_ipi_to_irqhandler(enum ipi_vector ipi,
			   unsigned int cpu,
			   irq_handler_t handler,
			   unsigned long irqflags,
			   const char *devname,
			   void *dev_id)
{
	int irq, retval;

	irq = bind_ipi_to_irq(ipi, cpu);
	if (irq < 0)
		return irq;

	irqflags |= IRQF_NO_SUSPEND;
	retval = request_irq(irq, handler, irqflags, devname, dev_id);
	if (retval != 0) {
		unbind_from_irq(irq);
		return retval;
	}

	return irq;
}

void unbind_from_irqhandler(unsigned int irq, void *dev_id)
{
	free_irq(irq, dev_id);
	unbind_from_irq(irq);
}
EXPORT_SYMBOL_GPL(unbind_from_irqhandler);

void xen_send_IPI_one(unsigned int cpu, enum ipi_vector vector)
{
	int irq = per_cpu(ipi_to_irq, cpu)[vector];
	BUG_ON(irq < 0);
	notify_remote_via_irq(irq);
}

irqreturn_t xen_debug_interrupt(int irq, void *dev_id)
{
	struct shared_info *sh = HYPERVISOR_shared_info;
	int cpu = smp_processor_id();
	unsigned long *cpu_evtchn = cpu_evtchn_mask(cpu);
	int i;
	unsigned long flags;
	static DEFINE_SPINLOCK(debug_lock);
	struct vcpu_info *v;

	spin_lock_irqsave(&debug_lock, flags);

	printk("\nvcpu %d\n  ", cpu);

	for_each_online_cpu(i) {
		int pending;
		v = per_cpu(xen_vcpu, i);
		pending = (get_irq_regs() && i == cpu)
			? xen_irqs_disabled(get_irq_regs())
			: v->evtchn_upcall_mask;
		printk("%d: masked=%d pending=%d event_sel %0*lx\n  ", i,
		       pending, v->evtchn_upcall_pending,
		       (int)(sizeof(v->evtchn_pending_sel)*2),
		       v->evtchn_pending_sel);
	}
	v = per_cpu(xen_vcpu, cpu);

	printk("\npending:\n   ");
	for (i = ARRAY_SIZE(sh->evtchn_pending)-1; i >= 0; i--)
		printk("%0*lx%s", (int)sizeof(sh->evtchn_pending[0])*2,
		       sh->evtchn_pending[i],
		       i % 8 == 0 ? "\n   " : " ");
	printk("\nglobal mask:\n   ");
	for (i = ARRAY_SIZE(sh->evtchn_mask)-1; i >= 0; i--)
		printk("%0*lx%s",
		       (int)(sizeof(sh->evtchn_mask[0])*2),
		       sh->evtchn_mask[i],
		       i % 8 == 0 ? "\n   " : " ");

	printk("\nglobally unmasked:\n   ");
	for (i = ARRAY_SIZE(sh->evtchn_mask)-1; i >= 0; i--)
		printk("%0*lx%s", (int)(sizeof(sh->evtchn_mask[0])*2),
		       sh->evtchn_pending[i] & ~sh->evtchn_mask[i],
		       i % 8 == 0 ? "\n   " : " ");

	printk("\nlocal cpu%d mask:\n   ", cpu);
	for (i = (NR_EVENT_CHANNELS/BITS_PER_LONG)-1; i >= 0; i--)
		printk("%0*lx%s", (int)(sizeof(cpu_evtchn[0])*2),
		       cpu_evtchn[i],
		       i % 8 == 0 ? "\n   " : " ");

	printk("\nlocally unmasked:\n   ");
	for (i = ARRAY_SIZE(sh->evtchn_mask)-1; i >= 0; i--) {
		unsigned long pending = sh->evtchn_pending[i]
			& ~sh->evtchn_mask[i]
			& cpu_evtchn[i];
		printk("%0*lx%s", (int)(sizeof(sh->evtchn_mask[0])*2),
		       pending, i % 8 == 0 ? "\n   " : " ");
	}

	printk("\npending list:\n");
	for (i = 0; i < NR_EVENT_CHANNELS; i++) {
		if (sync_test_bit(i, sh->evtchn_pending)) {
			int word_idx = i / BITS_PER_LONG;
			printk("  %d: event %d -> irq %d%s%s%s\n",
			       cpu_from_evtchn(i), i,
			       evtchn_to_irq[i],
			       sync_test_bit(word_idx, &v->evtchn_pending_sel)
					     ? "" : " l2-clear",
			       !sync_test_bit(i, sh->evtchn_mask)
					     ? "" : " globally-masked",
			       sync_test_bit(i, cpu_evtchn)
					     ? "" : " locally-masked");
		}
	}

	spin_unlock_irqrestore(&debug_lock, flags);

	return IRQ_HANDLED;
}

static DEFINE_PER_CPU(unsigned, xed_nesting_count);

/*
 * Search the CPUs pending events bitmasks.  For each one found, map
 * the event number to an irq, and feed it into do_IRQ() for
 * handling.
 *
 * Xen uses a two-level bitmap to speed searching.  The first level is
 * a bitset of words which contain pending event bits.  The second
 * level is a bitset of pending events themselves.
 */
static void __xen_evtchn_do_upcall(struct pt_regs *regs)
{
	int cpu = get_cpu();
	struct shared_info *s = HYPERVISOR_shared_info;
	struct vcpu_info *vcpu_info = __get_cpu_var(xen_vcpu);
 	unsigned count;

	do {
		unsigned long pending_words;

		vcpu_info->evtchn_upcall_pending = 0;

		if (__get_cpu_var(xed_nesting_count)++)
			goto out;

#ifndef CONFIG_X86 /* No need for a barrier -- XCHG is a barrier on x86. */
		/* Clear master flag /before/ clearing selector flag. */
		wmb();
#endif
		pending_words = xchg(&vcpu_info->evtchn_pending_sel, 0);
		while (pending_words != 0) {
			unsigned long pending_bits;
			int word_idx = __ffs(pending_words);
			pending_words &= ~(1UL << word_idx);

			while ((pending_bits = active_evtchns(cpu, s, word_idx)) != 0) {
				int bit_idx = __ffs(pending_bits);
				int port = (word_idx * BITS_PER_LONG) + bit_idx;
				int irq = evtchn_to_irq[port];
				struct irq_desc *desc;

				mask_evtchn(port);
				clear_evtchn(port);

				if (irq != -1) {
					desc = irq_to_desc(irq);
					if (desc)
						generic_handle_irq_desc(irq, desc);
				}
			}
		}

		BUG_ON(!irqs_disabled());

		count = __get_cpu_var(xed_nesting_count);
		__get_cpu_var(xed_nesting_count) = 0;
	} while (count != 1 || vcpu_info->evtchn_upcall_pending);

out:

	put_cpu();
}

void xen_evtchn_do_upcall(struct pt_regs *regs)
{
	struct pt_regs *old_regs = set_irq_regs(regs);

	exit_idle();
	irq_enter();

	__xen_evtchn_do_upcall(regs);

	irq_exit();
	set_irq_regs(old_regs);
}

void xen_hvm_evtchn_do_upcall(void)
{
	struct pt_regs *regs = get_irq_regs();
	__xen_evtchn_do_upcall(regs);
}
EXPORT_SYMBOL_GPL(xen_hvm_evtchn_do_upcall);

/* Rebind a new event channel to an existing irq. */
void rebind_evtchn_irq(int evtchn, int irq)
{
	struct irq_info *info = info_for_irq(irq);

	/* Make sure the irq is masked, since the new event channel
	   will also be masked. */
	disable_irq(irq);

	spin_lock(&irq_mapping_update_lock);

	/* After resume the irq<->evtchn mappings are all cleared out */
	BUG_ON(evtchn_to_irq[evtchn] != -1);
	/* Expect irq to have been bound before,
	   so there should be a proper type */
	BUG_ON(info->type == IRQT_UNBOUND);

	evtchn_to_irq[evtchn] = irq;
	irq_info[irq] = mk_evtchn_info(evtchn);

	spin_unlock(&irq_mapping_update_lock);

	/* new event channels are always bound to cpu 0 */
	irq_set_affinity(irq, cpumask_of(0));

	/* Unmask the event channel. */
	enable_irq(irq);
}

/* Rebind an evtchn so that it gets delivered to a specific cpu */
static int rebind_irq_to_cpu(unsigned irq, unsigned tcpu)
{
	struct evtchn_bind_vcpu bind_vcpu;
	int evtchn = evtchn_from_irq(irq);

	/* events delivered via platform PCI interrupts are always
	 * routed to vcpu 0 */
	if (!VALID_EVTCHN(evtchn) ||
		(xen_hvm_domain() && !xen_have_vector_callback))
		return -1;

	/* Send future instances of this interrupt to other vcpu. */
	bind_vcpu.port = evtchn;
	bind_vcpu.vcpu = tcpu;

	/*
	 * If this fails, it usually just indicates that we're dealing with a
	 * virq or IPI channel, which don't actually need to be rebound. Ignore
	 * it, but don't do the xenlinux-level rebind in that case.
	 */
	if (HYPERVISOR_event_channel_op(EVTCHNOP_bind_vcpu, &bind_vcpu) >= 0)
		bind_evtchn_to_cpu(evtchn, tcpu);

	return 0;
}

static int set_affinity_irq(unsigned irq, const struct cpumask *dest)
{
	unsigned tcpu = cpumask_first(dest);

	return rebind_irq_to_cpu(irq, tcpu);
}

int resend_irq_on_evtchn(unsigned int irq)
{
	int masked, evtchn = evtchn_from_irq(irq);
	struct shared_info *s = HYPERVISOR_shared_info;

	if (!VALID_EVTCHN(evtchn))
		return 1;

	masked = sync_test_and_set_bit(evtchn, s->evtchn_mask);
	sync_set_bit(evtchn, s->evtchn_pending);
	if (!masked)
		unmask_evtchn(evtchn);

	return 1;
}

static void ack_dynirq(unsigned int irq)
{
	int evtchn = evtchn_from_irq(irq);

	move_masked_irq(irq);

	if (VALID_EVTCHN(evtchn))
		unmask_evtchn(evtchn);
}

static int retrigger_irq(unsigned int irq)
{
	int evtchn = evtchn_from_irq(irq);
	struct shared_info *sh = HYPERVISOR_shared_info;
	int ret = 0;

	if (VALID_EVTCHN(evtchn)) {
		int masked;

		masked = sync_test_and_set_bit(evtchn, sh->evtchn_mask);
		sync_set_bit(evtchn, sh->evtchn_pending);
		if (!masked)
			unmask_evtchn(evtchn);
		ret = 1;
	}

	return ret;
}

static void restore_cpu_virqs(unsigned int cpu)
{
	struct evtchn_bind_virq bind_virq;
	int virq, irq, evtchn;

	for (virq = 0; virq < NR_VIRQS; virq++) {
		if ((irq = per_cpu(virq_to_irq, cpu)[virq]) == -1)
			continue;

		BUG_ON(virq_from_irq(irq) != virq);

		/* Get a new binding from Xen. */
		bind_virq.virq = virq;
		bind_virq.vcpu = cpu;
		if (HYPERVISOR_event_channel_op(EVTCHNOP_bind_virq,
						&bind_virq) != 0)
			BUG();
		evtchn = bind_virq.port;

		/* Record the new mapping. */
		evtchn_to_irq[evtchn] = irq;
		irq_info[irq] = mk_virq_info(evtchn, virq);
		bind_evtchn_to_cpu(evtchn, cpu);
	}
}

static void restore_cpu_ipis(unsigned int cpu)
{
	struct evtchn_bind_ipi bind_ipi;
	int ipi, irq, evtchn;

	for (ipi = 0; ipi < XEN_NR_IPIS; ipi++) {
		if ((irq = per_cpu(ipi_to_irq, cpu)[ipi]) == -1)
			continue;

		BUG_ON(ipi_from_irq(irq) != ipi);

		/* Get a new binding from Xen. */
		bind_ipi.vcpu = cpu;
		if (HYPERVISOR_event_channel_op(EVTCHNOP_bind_ipi,
						&bind_ipi) != 0)
			BUG();
		evtchn = bind_ipi.port;

		/* Record the new mapping. */
		evtchn_to_irq[evtchn] = irq;
		irq_info[irq] = mk_ipi_info(evtchn, ipi);
		bind_evtchn_to_cpu(evtchn, cpu);
	}
}

/* Clear an irq's pending state, in preparation for polling on it */
void xen_clear_irq_pending(int irq)
{
	int evtchn = evtchn_from_irq(irq);

	if (VALID_EVTCHN(evtchn))
		clear_evtchn(evtchn);
}
EXPORT_SYMBOL(xen_clear_irq_pending);
void xen_set_irq_pending(int irq)
{
	int evtchn = evtchn_from_irq(irq);

	if (VALID_EVTCHN(evtchn))
		set_evtchn(evtchn);
}

bool xen_test_irq_pending(int irq)
{
	int evtchn = evtchn_from_irq(irq);
	bool ret = false;

	if (VALID_EVTCHN(evtchn))
		ret = test_evtchn(evtchn);

	return ret;
}

/* Poll waiting for an irq to become pending with timeout.  In the usual case, the
   irq will be disabled so it won't deliver an interrupt. */
void xen_poll_irq_timeout(int irq, u64 timeout)
{
	evtchn_port_t evtchn = evtchn_from_irq(irq);

	if (VALID_EVTCHN(evtchn)) {
		struct sched_poll poll;

		poll.nr_ports = 1;
		poll.timeout = timeout;
		set_xen_guest_handle(poll.ports, &evtchn);

		if (HYPERVISOR_sched_op(SCHEDOP_poll, &poll) != 0)
			BUG();
	}
}
EXPORT_SYMBOL(xen_poll_irq_timeout);
/* Poll waiting for an irq to become pending.  In the usual case, the
   irq will be disabled so it won't deliver an interrupt. */
void xen_poll_irq(int irq)
{
	xen_poll_irq_timeout(irq, 0 /* no timeout */);
}

/* Check whether the IRQ line is shared with other guests. */
int xen_ignore_irq(int irq)
{
	struct irq_info *info = info_for_irq(irq);
	struct physdev_irq_status_query irq_status = { .irq =
							info->u.pirq.gsi };

	if (HYPERVISOR_physdev_op(PHYSDEVOP_irq_status_query, &irq_status))
		return 0;
	return !(irq_status.flags & XENIRQSTAT_shared);
}
EXPORT_SYMBOL_GPL(xen_ignore_irq);

void xen_irq_resume(void)
{
	unsigned int cpu, irq, evtchn;
	struct irq_desc *desc;

	init_evtchn_cpu_bindings();

	/* New event-channel space is not 'live' yet. */
	for (evtchn = 0; evtchn < NR_EVENT_CHANNELS; evtchn++)
		mask_evtchn(evtchn);

	/* No IRQ <-> event-channel mappings. */
	for (irq = 0; irq < nr_irqs; irq++)
		irq_info[irq].evtchn = 0; /* zap event-channel binding */

	for (evtchn = 0; evtchn < NR_EVENT_CHANNELS; evtchn++)
		evtchn_to_irq[evtchn] = -1;

	for_each_possible_cpu(cpu) {
		restore_cpu_virqs(cpu);
		restore_cpu_ipis(cpu);
	}

<<<<<<< HEAD
	if (pirq_eoi_does_unmask) {
		struct physdev_pirq_eoi_gmfn eoi_gmfn;
		
		eoi_gmfn.gmfn = virt_to_mfn(pirq_needs_eoi_bits);
		if (HYPERVISOR_physdev_op(PHYSDEVOP_pirq_eoi_gmfn, &eoi_gmfn) != 0) {
			/* Could recover by reverting to old method...? */
			BUG();
		}
=======
	/*
	 * Unmask any IRQF_NO_SUSPEND IRQs which are enabled. These
	 * are not handled by the IRQ core.
	 */
	for_each_irq_desc(irq, desc) {
		if (!desc->action || !(desc->action->flags & IRQF_NO_SUSPEND))
			continue;
		if (desc->status & IRQ_DISABLED)
			continue;

		evtchn = evtchn_from_irq(irq);
		if (evtchn == -1)
			continue;

		unmask_evtchn(evtchn);
>>>>>>> da5c24b4
	}
}

static struct irq_chip xen_dynamic_chip __read_mostly = {
	.name		= "xen-dyn",

	.disable	= mask_irq,
	.mask		= mask_irq,
	.unmask		= unmask_irq,

	.eoi		= ack_dynirq,
	.set_affinity	= set_affinity_irq,
	.retrigger	= retrigger_irq,
};

static struct irq_chip xen_percpu_chip __read_mostly = {
	.name		= "xen-percpu",

	.disable	= mask_irq,
	.mask		= mask_irq,
	.unmask		= unmask_irq,

	.ack		= ack_dynirq,
};

static struct irq_chip xen_pirq_chip __read_mostly = {
	.name		= "xen-pirq",

	.startup	= startup_pirq,
	.shutdown	= shutdown_pirq,

	.enable		= pirq_eoi,
	.unmask		= unmask_irq,

	.disable	= mask_irq,
	.mask		= mask_irq,

	.eoi		= ack_pirq,
	.end		= end_pirq,

	.set_affinity	= set_affinity_irq,

	.retrigger	= retrigger_irq,
};

int xen_set_callback_via(uint64_t via)
{
	struct xen_hvm_param a;
	a.domid = DOMID_SELF;
	a.index = HVM_PARAM_CALLBACK_IRQ;
	a.value = via;
	return HYPERVISOR_hvm_op(HVMOP_set_param, &a);
}
EXPORT_SYMBOL_GPL(xen_set_callback_via);

void smp_xen_hvm_callback_vector(struct pt_regs *regs)
{
	struct pt_regs *old_regs = set_irq_regs(regs);

	exit_idle();

	irq_enter();

	__xen_evtchn_do_upcall(regs);

	irq_exit();

	set_irq_regs(old_regs);
}

/* Vector callbacks are better than PCI interrupts to receive event
 * channel notifications because we can receive vector callbacks on any
 * vcpu and we don't need PCI support or APIC interactions. */
void xen_callback_vector(void)
{
	int rc;
	uint64_t callback_via;
	if (xen_have_vector_callback) {
		callback_via = HVM_CALLBACK_VECTOR(XEN_HVM_EVTCHN_CALLBACK);
		rc = xen_set_callback_via(callback_via);
		if (rc) {
			printk(KERN_ERR "Request for Xen HVM callback vector"
					" failed.\n");
			xen_have_vector_callback = 0;
			return;
		}
		printk(KERN_INFO "Xen HVM callback vector for event delivery is "
				"enabled\n");
		alloc_intr_gate(XEN_HVM_EVTCHN_CALLBACK, xen_hvm_callback_vector);
	}
}

void __init xen_init_IRQ(void)
{
	int i;
	struct physdev_pirq_eoi_gmfn eoi_gmfn;
	int nr_pirqs = NR_IRQS;

	cpu_evtchn_mask_p = kcalloc(nr_cpu_ids, sizeof(struct cpu_evtchn_s),
				    GFP_KERNEL);
	irq_info = kcalloc(nr_irqs, sizeof(*irq_info), GFP_KERNEL);

	evtchn_to_irq = kcalloc(NR_EVENT_CHANNELS, sizeof(*evtchn_to_irq),
				GFP_KERNEL);
	for(i = 0; i < NR_EVENT_CHANNELS; i++)
		evtchn_to_irq[i] = -1;

	i = get_order(sizeof(unsigned long) * BITS_TO_LONGS(nr_pirqs));
	pirq_needs_eoi_bits = (void *)__get_free_pages(GFP_KERNEL|__GFP_ZERO, i);

 	eoi_gmfn.gmfn = virt_to_mfn(pirq_needs_eoi_bits);
	if (HYPERVISOR_physdev_op(PHYSDEVOP_pirq_eoi_gmfn, &eoi_gmfn) == 0)
		pirq_eoi_does_unmask = true;

	init_evtchn_cpu_bindings();

	/* No event channels are 'live' right now. */
	for (i = 0; i < NR_EVENT_CHANNELS; i++)
		mask_evtchn(i);

	if (xen_hvm_domain()) {
		xen_callback_vector();
		native_init_IRQ();
	} else {
		irq_ctx_init(smp_processor_id());
		xen_setup_pirqs();
	}
}<|MERGE_RESOLUTION|>--- conflicted
+++ resolved
@@ -1402,16 +1402,6 @@
 		restore_cpu_ipis(cpu);
 	}
 
-<<<<<<< HEAD
-	if (pirq_eoi_does_unmask) {
-		struct physdev_pirq_eoi_gmfn eoi_gmfn;
-		
-		eoi_gmfn.gmfn = virt_to_mfn(pirq_needs_eoi_bits);
-		if (HYPERVISOR_physdev_op(PHYSDEVOP_pirq_eoi_gmfn, &eoi_gmfn) != 0) {
-			/* Could recover by reverting to old method...? */
-			BUG();
-		}
-=======
 	/*
 	 * Unmask any IRQF_NO_SUSPEND IRQs which are enabled. These
 	 * are not handled by the IRQ core.
@@ -1427,7 +1417,16 @@
 			continue;
 
 		unmask_evtchn(evtchn);
->>>>>>> da5c24b4
+	}
+
+	if (pirq_eoi_does_unmask) {
+		struct physdev_pirq_eoi_gmfn eoi_gmfn;
+		
+		eoi_gmfn.gmfn = virt_to_mfn(pirq_needs_eoi_bits);
+		if (HYPERVISOR_physdev_op(PHYSDEVOP_pirq_eoi_gmfn, &eoi_gmfn) != 0) {
+			/* Could recover by reverting to old method...? */
+			BUG();
+		}
 	}
 }
 
