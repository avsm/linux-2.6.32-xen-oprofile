/*
 * Xen event channels
 *
 * Xen models interrupts with abstract event channels.  Because each
 * domain gets 1024 event channels, but NR_IRQ is not that large, we
 * must dynamically map irqs<->event channels.  The event channels
 * interface with the rest of the kernel by defining a xen interrupt
 * chip.  When an event is recieved, it is mapped to an irq and sent
 * through the normal interrupt processing path.
 *
 * There are four kinds of events which can be mapped to an event
 * channel:
 *
 * 1. Inter-domain notifications.  This includes all the virtual
 *    device events, since they're driven by front-ends in another domain
 *    (typically dom0).
 * 2. VIRQs, typically used for timers.  These are per-cpu events.
 * 3. IPIs.
 * 4. PIRQs - Hardware interrupts.
 *
 * Jeremy Fitzhardinge <jeremy@xensource.com>, XenSource Inc, 2007
 */

#include <linux/linkage.h>
#include <linux/interrupt.h>
#include <linux/irq.h>
#include <linux/module.h>
#include <linux/string.h>
#include <linux/bootmem.h>
#include <linux/irqnr.h>
#include <linux/pci_regs.h>
#include <linux/pci.h>
#include <linux/msi.h>

#include <asm/desc.h>
#include <asm/ptrace.h>
#include <asm/irq.h>
#include <asm/idle.h>
#include <asm/io_apic.h>
#include <asm/sync_bitops.h>
#include <asm/xen/hypercall.h>
#include <asm/xen/hypervisor.h>
#include <asm/xen/pci.h>

#include <xen/xen.h>
#include <xen/hvm.h>
#include <xen/xen-ops.h>
#include <xen/events.h>
#include <xen/interface/xen.h>
#include <xen/interface/event_channel.h>
<<<<<<< HEAD
#include <xen/interface/hvm/hvm_op.h>
#include <xen/interface/hvm/params.h>
=======
#include <xen/page.h>
>>>>>>> d2ea4863

#include "../pci/msi.h"

/*
 * This lock protects updates to the following mapping and reference-count
 * arrays. The lock does not need to be acquired to read the mapping tables.
 */
static DEFINE_SPINLOCK(irq_mapping_update_lock);

/* IRQ <-> VIRQ mapping. */
static DEFINE_PER_CPU(int [NR_VIRQS], virq_to_irq) = {[0 ... NR_VIRQS-1] = -1};

/* IRQ <-> IPI mapping */
static DEFINE_PER_CPU(int [XEN_NR_IPIS], ipi_to_irq) = {[0 ... XEN_NR_IPIS-1] = -1};

/* Interrupt types. */
enum xen_irq_type {
	IRQT_UNBOUND = 0,
	IRQT_PIRQ,
	IRQT_VIRQ,
	IRQT_IPI,
	IRQT_EVTCHN
};

/*
 * Packed IRQ information:
 * type - enum xen_irq_type
 * event channel - irq->event channel mapping
 * cpu - cpu this event channel is bound to
 * index - type-specific information:
 *    PIRQ - with MSB being "needs EIO"
 *    VIRQ - virq number
 *    IPI - IPI vector
 *    EVTCHN -
 */
struct irq_info
{
	enum xen_irq_type type;	/* type */
	unsigned short evtchn;	/* event channel */
	unsigned short cpu;	/* cpu bound */

	union {
		unsigned short virq;
		enum ipi_vector ipi;
		struct {
			unsigned short gsi;
			unsigned char vector;
			unsigned char flags;
			uint16_t domid;
		} pirq;
	} u;
};
#define PIRQ_SHAREABLE	(1 << 1)

/* Bitmap indicating which PIRQs require Xen to be notified on unmask. */
static bool pirq_eoi_does_unmask;
static unsigned long *pirq_needs_eoi_bits;

static struct irq_info *irq_info;

static int *evtchn_to_irq;
struct cpu_evtchn_s {
	unsigned long bits[NR_EVENT_CHANNELS/BITS_PER_LONG];
};

static __initdata struct cpu_evtchn_s init_evtchn_mask = {
	.bits[0 ... (NR_EVENT_CHANNELS/BITS_PER_LONG)-1] = ~0ul,
};
static struct cpu_evtchn_s *cpu_evtchn_mask_p = &init_evtchn_mask;

static inline unsigned long *cpu_evtchn_mask(int cpu)
{
	return cpu_evtchn_mask_p[cpu].bits;
}

/* Xen will never allocate port zero for any purpose. */
#define VALID_EVTCHN(chn)	((chn) != 0)

static struct irq_chip xen_dynamic_chip;
static struct irq_chip xen_percpu_chip;
static struct irq_chip xen_pirq_chip;

/* Constructor for packed IRQ information. */
static struct irq_info mk_unbound_info(void)
{
	return (struct irq_info) { .type = IRQT_UNBOUND };
}

static struct irq_info mk_evtchn_info(unsigned short evtchn)
{
	return (struct irq_info) { .type = IRQT_EVTCHN, .evtchn = evtchn,
			.cpu = 0 };
}

static struct irq_info mk_ipi_info(unsigned short evtchn, enum ipi_vector ipi)
{
	return (struct irq_info) { .type = IRQT_IPI, .evtchn = evtchn,
			.cpu = 0, .u.ipi = ipi };
}

static struct irq_info mk_virq_info(unsigned short evtchn, unsigned short virq)
{
	return (struct irq_info) { .type = IRQT_VIRQ, .evtchn = evtchn,
			.cpu = 0, .u.virq = virq };
}

static struct irq_info mk_pirq_info(unsigned short evtchn,
				    unsigned short gsi, unsigned short vector)
{
	return (struct irq_info) { .type = IRQT_PIRQ, .evtchn = evtchn,
			.cpu = 0, .u.pirq =
			{ .gsi = gsi, .vector = vector, .domid = DOMID_SELF } };
}

/*
 * Accessors for packed IRQ information.
 */
static struct irq_info *info_for_irq(unsigned irq)
{
	return &irq_info[irq];
}

static unsigned int evtchn_from_irq(unsigned irq)
{
	return info_for_irq(irq)->evtchn;
}

unsigned irq_from_evtchn(unsigned int evtchn)
{
	return evtchn_to_irq[evtchn];
}
EXPORT_SYMBOL_GPL(irq_from_evtchn);

static enum ipi_vector ipi_from_irq(unsigned irq)
{
	struct irq_info *info = info_for_irq(irq);

	BUG_ON(info == NULL);
	BUG_ON(info->type != IRQT_IPI);

	return info->u.ipi;
}

static unsigned virq_from_irq(unsigned irq)
{
	struct irq_info *info = info_for_irq(irq);

	BUG_ON(info == NULL);
	BUG_ON(info->type != IRQT_VIRQ);

	return info->u.virq;
}

static unsigned gsi_from_irq(unsigned irq)
{
	struct irq_info *info = info_for_irq(irq);

	BUG_ON(info == NULL);
	BUG_ON(info->type != IRQT_PIRQ);

	return info->u.pirq.gsi;
}

static unsigned vector_from_irq(unsigned irq)
{
	struct irq_info *info = info_for_irq(irq);

	BUG_ON(info == NULL);
	BUG_ON(info->type != IRQT_PIRQ);

	return info->u.pirq.vector;
}

static enum xen_irq_type type_from_irq(unsigned irq)
{
	return info_for_irq(irq)->type;
}

static unsigned cpu_from_irq(unsigned irq)
{
	return info_for_irq(irq)->cpu;
}

static unsigned int cpu_from_evtchn(unsigned int evtchn)
{
	int irq = evtchn_to_irq[evtchn];
	unsigned ret = 0;

	if (irq != -1)
		ret = cpu_from_irq(irq);

	return ret;
}

static bool pirq_needs_eoi(unsigned irq)
{
	struct irq_info *info = info_for_irq(irq);

	BUG_ON(info->type != IRQT_PIRQ);

	return test_bit(info->u.pirq.nr, pirq_needs_eoi_bits);
}

static inline unsigned long active_evtchns(unsigned int cpu,
					   struct shared_info *sh,
					   unsigned int idx)
{
	return (sh->evtchn_pending[idx] &
		cpu_evtchn_mask(cpu)[idx] &
		~sh->evtchn_mask[idx]);
}

static void bind_evtchn_to_cpu(unsigned int chn, unsigned int cpu)
{
	int irq = evtchn_to_irq[chn];

	BUG_ON(irq == -1);
#ifdef CONFIG_SMP
	cpumask_copy(irq_to_desc(irq)->affinity, cpumask_of(cpu));
#endif

	__clear_bit(chn, cpu_evtchn_mask(cpu_from_irq(irq)));
	__set_bit(chn, cpu_evtchn_mask(cpu));

	irq_info[irq].cpu = cpu;
}

static void init_evtchn_cpu_bindings(void)
{
#ifdef CONFIG_SMP
	struct irq_desc *desc;
	int i;

	/* By default all event channels notify CPU#0. */
	for_each_irq_desc(i, desc) {
		cpumask_copy(desc->affinity, cpumask_of(0));
	}
#endif

	memset(cpu_evtchn_mask(0), ~0, sizeof(cpu_evtchn_mask(0)));
}

static inline void clear_evtchn(int port)
{
	struct shared_info *s = HYPERVISOR_shared_info;
	sync_clear_bit(port, &s->evtchn_pending[0]);
}

static inline void set_evtchn(int port)
{
	struct shared_info *s = HYPERVISOR_shared_info;
	sync_set_bit(port, &s->evtchn_pending[0]);
}

static inline int test_evtchn(int port)
{
	struct shared_info *s = HYPERVISOR_shared_info;
	return sync_test_bit(port, &s->evtchn_pending[0]);
}


/**
 * notify_remote_via_irq - send event to remote end of event channel via irq
 * @irq: irq of event channel to send event to
 *
 * Unlike notify_remote_via_evtchn(), this is safe to use across
 * save/restore. Notifications on a broken connection are silently
 * dropped.
 */
void notify_remote_via_irq(int irq)
{
	int evtchn = evtchn_from_irq(irq);

	if (VALID_EVTCHN(evtchn))
		notify_remote_via_evtchn(evtchn);
}
EXPORT_SYMBOL_GPL(notify_remote_via_irq);

static void mask_evtchn(int port)
{
	struct shared_info *s = HYPERVISOR_shared_info;
	sync_set_bit(port, &s->evtchn_mask[0]);
}

static void mask_irq(unsigned int irq)
{
	int evtchn = evtchn_from_irq(irq);

	if (VALID_EVTCHN(evtchn))
		mask_evtchn(evtchn);
}

static void unmask_evtchn(int port)
{
	struct shared_info *s = HYPERVISOR_shared_info;
	unsigned int cpu = get_cpu();

	BUG_ON(!irqs_disabled());

	/* Slow path (hypercall) if this is a non-local port. */
	if (unlikely(cpu != cpu_from_evtchn(port))) {
		struct evtchn_unmask unmask = { .port = port };
		(void)HYPERVISOR_event_channel_op(EVTCHNOP_unmask, &unmask);
	} else {
		struct vcpu_info *vcpu_info = __get_cpu_var(xen_vcpu);

		sync_clear_bit(port, &s->evtchn_mask[0]);

		/*
		 * The following is basically the equivalent of
		 * 'hw_resend_irq'. Just like a real IO-APIC we 'lose
		 * the interrupt edge' if the channel is masked.
		 */
		if (sync_test_bit(port, &s->evtchn_pending[0]) &&
		    !sync_test_and_set_bit(port / BITS_PER_LONG,
					   &vcpu_info->evtchn_pending_sel))
			vcpu_info->evtchn_upcall_pending = 1;
	}

	put_cpu();
}

static void unmask_irq(unsigned int irq)
{
	int evtchn = evtchn_from_irq(irq);

	if (VALID_EVTCHN(evtchn))
		unmask_evtchn(evtchn);
}

static int get_nr_hw_irqs(void)
{
	int ret = 1;

#ifdef CONFIG_X86_IO_APIC
	ret = get_nr_irqs_gsi();
#endif

	return ret;
}

static int find_unbound_irq(void)
{
	int irq;
	struct irq_desc *desc;
	int start = get_nr_hw_irqs();
	void *chip_data;

	if (start == nr_irqs)
		goto no_irqs;

	/* nr_irqs is a magic value. Must not use it.*/
	for (irq = nr_irqs-1; irq > start; irq--) {
		desc = irq_to_desc(irq);
		/* only 0->15 have init'd desc; handle irq > 16 */
		if (desc == NULL)
			break;
		if (desc->chip == &no_irq_chip)
			break;
		if (desc->chip != &xen_dynamic_chip)
			continue;
		if (irq_info[irq].type == IRQT_UNBOUND)
			break;
	}

	if (irq == start)
		goto no_irqs;

	desc = irq_to_desc_alloc_node(irq, 0);
	if (WARN_ON(desc == NULL))
		return -1;

	/* save and restore chip_data */
	chip_data = desc->chip_data;
	dynamic_irq_init(irq);
	desc->chip_data = chip_data;

	return irq;

no_irqs:
	panic("No available IRQ to bind to: increase nr_irqs!\n");
}

static bool identity_mapped_irq(unsigned irq)
{
	/* identity map all the hardware irqs */
	return irq < get_nr_hw_irqs();
}

static void pirq_eoi(int irq)
{
	struct irq_info *info = info_for_irq(irq);
<<<<<<< HEAD
	struct physdev_eoi eoi = { .irq = info->u.pirq.gsi };
=======
	struct physdev_eoi eoi = { .irq = info->u.pirq.nr };
	bool need_eoi;

	need_eoi = pirq_needs_eoi(irq);

	if (!need_eoi || !pirq_eoi_does_unmask)
		unmask_evtchn(info->evtchn);
>>>>>>> d2ea4863

	if (need_eoi) {
		int rc = HYPERVISOR_physdev_op(PHYSDEVOP_eoi, &eoi);
		WARN_ON(rc);
	}
}

static void pirq_query_unmask(int irq)
{
	struct physdev_irq_status_query irq_status;
	struct irq_info *info = info_for_irq(irq);

	if (pirq_eoi_does_unmask)
		return;

	BUG_ON(info->type != IRQT_PIRQ);

	irq_status.irq = info->u.pirq.gsi;
	if (HYPERVISOR_physdev_op(PHYSDEVOP_irq_status_query, &irq_status))
		irq_status.flags = 0;

	clear_bit(info->u.pirq.nr, pirq_needs_eoi_bits);
	if (irq_status.flags & XENIRQSTAT_needs_eoi)
		set_bit(info->u.pirq.nr, pirq_needs_eoi_bits);
}

static bool probing_irq(int irq)
{
	struct irq_desc *desc = irq_to_desc(irq);

	return desc && desc->action == NULL;
}

static unsigned int startup_pirq(unsigned int irq)
{
	struct evtchn_bind_pirq bind_pirq;
	struct irq_info *info = info_for_irq(irq);
	int evtchn = evtchn_from_irq(irq);
	int rc;

	BUG_ON(info->type != IRQT_PIRQ);

	if (VALID_EVTCHN(evtchn))
		goto out;

	bind_pirq.pirq = info->u.pirq.gsi;
	/* NB. We are happy to share unless we are probing. */
	bind_pirq.flags = info->u.pirq.flags & PIRQ_SHAREABLE ?
					BIND_PIRQ__WILL_SHARE : 0;
	rc = HYPERVISOR_event_channel_op(EVTCHNOP_bind_pirq, &bind_pirq);
	if (rc != 0) {
		if (!probing_irq(irq))
			printk(KERN_INFO "Failed to obtain physical IRQ %d" \
				" (GSI:%d)\n", irq, info->u.pirq.gsi);
		return 0;
	}
	evtchn = bind_pirq.port;

	pirq_query_unmask(irq);

	evtchn_to_irq[evtchn] = irq;
	bind_evtchn_to_cpu(evtchn, 0);
	info->evtchn = evtchn;

 out:
	pirq_eoi(irq);

	return 0;
}

static void shutdown_pirq(unsigned int irq)
{
	struct evtchn_close close;
	struct irq_info *info = info_for_irq(irq);
	int evtchn = evtchn_from_irq(irq);

	BUG_ON(info->type != IRQT_PIRQ);

	if (!VALID_EVTCHN(evtchn))
		return;

	mask_evtchn(evtchn);

	close.port = evtchn;
	if (HYPERVISOR_event_channel_op(EVTCHNOP_close, &close) != 0)
		BUG();

	bind_evtchn_to_cpu(evtchn, 0);
	evtchn_to_irq[evtchn] = -1;
	info->evtchn = 0;
}

static void ack_pirq(unsigned int irq)
{
	move_masked_irq(irq);
	
	pirq_eoi(irq);
}

static void end_pirq(unsigned int irq)
{
	int evtchn = evtchn_from_irq(irq);
	struct irq_desc *desc = irq_to_desc(irq);

	if (WARN_ON(!desc))
		return;

	if ((desc->status & (IRQ_DISABLED|IRQ_PENDING)) ==
	    (IRQ_DISABLED|IRQ_PENDING)) {
		shutdown_pirq(irq);
	} else if (VALID_EVTCHN(evtchn)) {
		pirq_eoi(irq);
	}
}

static int find_irq_by_gsi(unsigned gsi)
{
	int irq;

	for (irq = 0; irq < nr_irqs; irq++) {
		struct irq_info *info = info_for_irq(irq);

		if (info == NULL || info->type != IRQT_PIRQ)
			continue;

		if (gsi_from_irq(irq) == gsi)
			return irq;
	}

	return -1;
}

/*
 * Allocate a physical irq, along with a vector.  We don't assign an
 * event channel until the irq actually started up.  Return an
 * existing irq if we've already got one for the gsi.
 */
int xen_allocate_pirq(unsigned gsi, int shareable, char *name)
{
	int irq;
	struct physdev_irq irq_op;

	spin_lock(&irq_mapping_update_lock);

	irq = find_irq_by_gsi(gsi);
	if (irq != -1) {
		printk(KERN_INFO "xen_allocate_pirq: returning irq %d for gsi %u\n",
		       irq, gsi);
		goto out;	/* XXX need refcount? */
	}

	/* If we are a PV guest, we don't have GSIs (no ACPI passed). Therefore
	 * we are using the !xen_initial_domain() to drop in the function.*/
	if (identity_mapped_irq(gsi) || !xen_initial_domain()) {
		irq = gsi;
		irq_to_desc_alloc_node(irq, 0);
		dynamic_irq_init(irq);
	} else
		irq = find_unbound_irq();

	set_irq_chip_and_handler_name(irq, &xen_pirq_chip,
				      handle_fasteoi_irq, name);

	irq_op.irq = gsi;
	irq_op.vector = 0;

	/* Only the privileged domain can do this. For non-priv, the pcifront
	 * driver provides a PCI bus that does the call to do exactly
	 * this in the priv domain. */
	if (xen_initial_domain() &&
	    HYPERVISOR_physdev_op(PHYSDEVOP_alloc_irq_vector, &irq_op)) {
		dynamic_irq_cleanup(irq);
		irq = -ENOSPC;
		goto out;
	}

	irq_info[irq] = mk_pirq_info(0, gsi, irq_op.vector);
 	irq_info[irq].u.pirq.flags |= shareable ? PIRQ_SHAREABLE : 0;

out:
	spin_unlock(&irq_mapping_update_lock);

	return irq;
}

#ifdef CONFIG_PCI_MSI
int xen_destroy_irq(int irq)
{
	struct irq_desc *desc;
	struct physdev_unmap_pirq unmap_irq;
	struct irq_info *info = info_for_irq(irq);
	int rc = -ENOENT;

	spin_lock(&irq_mapping_update_lock);

	desc = irq_to_desc(irq);
	if (!desc)
		goto out;

	if (xen_initial_domain()) {
		unmap_irq.pirq = info->u.pirq.gsi;
		unmap_irq.domid = info->u.pirq.domid;
		rc = HYPERVISOR_physdev_op(PHYSDEVOP_unmap_pirq, &unmap_irq);
		if (rc) {
			printk(KERN_WARNING "unmap irq failed %d\n", rc);
			goto out;
		}
	}
	irq_info[irq] = mk_unbound_info();

	dynamic_irq_cleanup(irq);

out:
	spin_unlock(&irq_mapping_update_lock);
	return rc;
}

#ifdef CONFIG_PCI_XEN
int xen_create_msi_irq(struct pci_dev *dev, struct msi_desc *msidesc, int type)
{
	int irq = 0;
	struct physdev_map_pirq map_irq;
	int rc;
	domid_t domid;
	int pos;
	u32 table_offset, bir;

	domid = rc = xen_find_device_domain_owner(dev);
	if (rc < 0)
		domid = DOMID_SELF;
	
	memset(&map_irq, 0, sizeof(map_irq));
	map_irq.domid = domid;
	map_irq.type = MAP_PIRQ_TYPE_MSI;
	map_irq.index = -1;
	map_irq.pirq = -1;
	map_irq.bus = dev->bus->number;
	map_irq.devfn = dev->devfn;

	if (type == PCI_CAP_ID_MSIX) {
		pos = pci_find_capability(dev, PCI_CAP_ID_MSIX);

		pci_read_config_dword(dev, msix_table_offset_reg(pos),
					&table_offset);
		bir = (u8)(table_offset & PCI_MSIX_FLAGS_BIRMASK);

		map_irq.table_base = pci_resource_start(dev, bir);
		map_irq.entry_nr = msidesc->msi_attrib.entry_nr;
	}

	spin_lock(&irq_mapping_update_lock);

	irq = find_unbound_irq();

	if (irq == -1)
		goto out;

	rc = HYPERVISOR_physdev_op(PHYSDEVOP_map_pirq, &map_irq);
	if (rc) {
		printk(KERN_WARNING "xen map irq failed %d\n", rc);

		dynamic_irq_cleanup(irq);

		irq = -1;
		goto out;
	}
	irq_info[irq] = mk_pirq_info(0, map_irq.pirq, map_irq.index);
	if (domid)
		irq_info[irq].u.pirq.domid = domid;

	set_irq_chip_and_handler_name(irq, &xen_pirq_chip,
				      handle_fasteoi_irq,
				      (type == PCI_CAP_ID_MSIX) ? "msi-x":"msi");

out:
	spin_unlock(&irq_mapping_update_lock);
	return irq;
}
#endif
#endif

int xen_vector_from_irq(unsigned irq)
{
	return vector_from_irq(irq);
}

int xen_gsi_from_irq(unsigned irq)
{
	return gsi_from_irq(irq);
}
EXPORT_SYMBOL_GPL(xen_gsi_from_irq);

int bind_evtchn_to_irq(unsigned int evtchn)
{
	int irq;

	spin_lock(&irq_mapping_update_lock);

	irq = evtchn_to_irq[evtchn];

	if (irq == -1) {
		irq = find_unbound_irq();

		set_irq_chip_and_handler_name(irq, &xen_dynamic_chip,
					      handle_fasteoi_irq, "event");

		evtchn_to_irq[evtchn] = irq;
		irq_info[irq] = mk_evtchn_info(evtchn);
	}

	spin_unlock(&irq_mapping_update_lock);

	return irq;
}
EXPORT_SYMBOL_GPL(bind_evtchn_to_irq);

static int bind_ipi_to_irq(unsigned int ipi, unsigned int cpu)
{
	struct evtchn_bind_ipi bind_ipi;
	int evtchn, irq;

	spin_lock(&irq_mapping_update_lock);

	irq = per_cpu(ipi_to_irq, cpu)[ipi];

	if (irq == -1) {
		irq = find_unbound_irq();
		if (irq < 0)
			goto out;

		set_irq_chip_and_handler_name(irq, &xen_percpu_chip,
					      handle_percpu_irq, "ipi");

		bind_ipi.vcpu = cpu;
		if (HYPERVISOR_event_channel_op(EVTCHNOP_bind_ipi,
						&bind_ipi) != 0)
			BUG();
		evtchn = bind_ipi.port;

		evtchn_to_irq[evtchn] = irq;
		irq_info[irq] = mk_ipi_info(evtchn, ipi);
		per_cpu(ipi_to_irq, cpu)[ipi] = irq;

		bind_evtchn_to_cpu(evtchn, cpu);
	}

 out:
	spin_unlock(&irq_mapping_update_lock);
	return irq;
}

static int bind_interdomain_evtchn_to_irq(unsigned int remote_domain,
                                          unsigned int remote_port)
{
        struct evtchn_bind_interdomain bind_interdomain;
        int err;

        bind_interdomain.remote_dom  = remote_domain;
        bind_interdomain.remote_port = remote_port;

        err = HYPERVISOR_event_channel_op(EVTCHNOP_bind_interdomain,
                                          &bind_interdomain);

        return err ? : bind_evtchn_to_irq(bind_interdomain.local_port);
}


int bind_virq_to_irq(unsigned int virq, unsigned int cpu)
{
	struct evtchn_bind_virq bind_virq;
	int evtchn, irq;

	spin_lock(&irq_mapping_update_lock);

	irq = per_cpu(virq_to_irq, cpu)[virq];

	if (irq == -1) {
		bind_virq.virq = virq;
		bind_virq.vcpu = cpu;
		if (HYPERVISOR_event_channel_op(EVTCHNOP_bind_virq,
						&bind_virq) != 0)
			BUG();
		evtchn = bind_virq.port;

		irq = find_unbound_irq();

		set_irq_chip_and_handler_name(irq, &xen_percpu_chip,
					      handle_percpu_irq, "virq");

		evtchn_to_irq[evtchn] = irq;
		irq_info[irq] = mk_virq_info(evtchn, virq);

		per_cpu(virq_to_irq, cpu)[virq] = irq;

		bind_evtchn_to_cpu(evtchn, cpu);
	}

	spin_unlock(&irq_mapping_update_lock);

	return irq;
}

static void unbind_from_irq(unsigned int irq)
{
	struct evtchn_close close;
	int evtchn = evtchn_from_irq(irq);

	spin_lock(&irq_mapping_update_lock);

	if (VALID_EVTCHN(evtchn)) {
		close.port = evtchn;
		if (HYPERVISOR_event_channel_op(EVTCHNOP_close, &close) != 0)
			BUG();

		switch (type_from_irq(irq)) {
		case IRQT_VIRQ:
			per_cpu(virq_to_irq, cpu_from_evtchn(evtchn))
				[virq_from_irq(irq)] = -1;
			break;
		case IRQT_IPI:
			per_cpu(ipi_to_irq, cpu_from_evtchn(evtchn))
				[ipi_from_irq(irq)] = -1;
			break;
		default:
			break;
		}

		/* Closed ports are implicitly re-bound to VCPU0. */
		bind_evtchn_to_cpu(evtchn, 0);

		evtchn_to_irq[evtchn] = -1;
	}

	if (irq_info[irq].type != IRQT_UNBOUND) {
		irq_info[irq] = mk_unbound_info();

		dynamic_irq_cleanup(irq);
	}

	spin_unlock(&irq_mapping_update_lock);
}

int bind_evtchn_to_irqhandler(unsigned int evtchn,
			      irq_handler_t handler,
			      unsigned long irqflags,
			      const char *devname, void *dev_id)
{
	unsigned int irq;
	int retval;

	irq = bind_evtchn_to_irq(evtchn);
	retval = request_irq(irq, handler, irqflags, devname, dev_id);
	if (retval != 0) {
		unbind_from_irq(irq);
		return retval;
	}

	return irq;
}
EXPORT_SYMBOL_GPL(bind_evtchn_to_irqhandler);

int bind_interdomain_evtchn_to_irqhandler(unsigned int remote_domain,
					  unsigned int remote_port,
					  irq_handler_t handler,
					  unsigned long irqflags,
					  const char *devname,
					  void *dev_id)
{
        int irq, retval;

        irq = bind_interdomain_evtchn_to_irq(remote_domain, remote_port);
        if (irq < 0)
                return irq;

        retval = request_irq(irq, handler, irqflags, devname, dev_id);
        if (retval != 0) {
                unbind_from_irq(irq);
                return retval;
        }

        return irq;
}
EXPORT_SYMBOL_GPL(bind_interdomain_evtchn_to_irqhandler);

int bind_virq_to_irqhandler(unsigned int virq, unsigned int cpu,
			    irq_handler_t handler,
			    unsigned long irqflags, const char *devname, void *dev_id)
{
	unsigned int irq;
	int retval;

	irq = bind_virq_to_irq(virq, cpu);
	retval = request_irq(irq, handler, irqflags, devname, dev_id);
	if (retval != 0) {
		unbind_from_irq(irq);
		return retval;
	}

	return irq;
}
EXPORT_SYMBOL_GPL(bind_virq_to_irqhandler);

int bind_ipi_to_irqhandler(enum ipi_vector ipi,
			   unsigned int cpu,
			   irq_handler_t handler,
			   unsigned long irqflags,
			   const char *devname,
			   void *dev_id)
{
	int irq, retval;

	irq = bind_ipi_to_irq(ipi, cpu);
	if (irq < 0)
		return irq;

	irqflags |= IRQF_NO_SUSPEND;
	retval = request_irq(irq, handler, irqflags, devname, dev_id);
	if (retval != 0) {
		unbind_from_irq(irq);
		return retval;
	}

	return irq;
}

void unbind_from_irqhandler(unsigned int irq, void *dev_id)
{
	free_irq(irq, dev_id);
	unbind_from_irq(irq);
}
EXPORT_SYMBOL_GPL(unbind_from_irqhandler);

void xen_send_IPI_one(unsigned int cpu, enum ipi_vector vector)
{
	int irq = per_cpu(ipi_to_irq, cpu)[vector];
	BUG_ON(irq < 0);
	notify_remote_via_irq(irq);
}

irqreturn_t xen_debug_interrupt(int irq, void *dev_id)
{
	struct shared_info *sh = HYPERVISOR_shared_info;
	int cpu = smp_processor_id();
	int i;
	unsigned long flags;
	static DEFINE_SPINLOCK(debug_lock);

	spin_lock_irqsave(&debug_lock, flags);

	printk("vcpu %d\n  ", cpu);

	for_each_online_cpu(i) {
		struct vcpu_info *v = per_cpu(xen_vcpu, i);
		printk("%d: masked=%d pending=%d event_sel %08lx\n  ", i,
			(get_irq_regs() && i == cpu) ? xen_irqs_disabled(get_irq_regs()) : v->evtchn_upcall_mask,
			v->evtchn_upcall_pending,
			v->evtchn_pending_sel);
	}
	printk("pending:\n   ");
	for(i = ARRAY_SIZE(sh->evtchn_pending)-1; i >= 0; i--)
		printk("%08lx%s", sh->evtchn_pending[i],
			i % 8 == 0 ? "\n   " : " ");
	printk("\nmasks:\n   ");
	for(i = ARRAY_SIZE(sh->evtchn_mask)-1; i >= 0; i--)
		printk("%08lx%s", sh->evtchn_mask[i],
			i % 8 == 0 ? "\n   " : " ");

	printk("\nunmasked:\n   ");
	for(i = ARRAY_SIZE(sh->evtchn_mask)-1; i >= 0; i--)
		printk("%08lx%s", sh->evtchn_pending[i] & ~sh->evtchn_mask[i],
			i % 8 == 0 ? "\n   " : " ");

	printk("\npending list:\n");
	for(i = 0; i < NR_EVENT_CHANNELS; i++) {
		if (sync_test_bit(i, sh->evtchn_pending)) {
			printk("  %d: event %d -> irq %d\n",
			       cpu_from_evtchn(i), i,
			       evtchn_to_irq[i]);
		}
	}

	spin_unlock_irqrestore(&debug_lock, flags);

	return IRQ_HANDLED;
}

static DEFINE_PER_CPU(unsigned, xed_nesting_count);

/*
 * Search the CPUs pending events bitmasks.  For each one found, map
 * the event number to an irq, and feed it into do_IRQ() for
 * handling.
 *
 * Xen uses a two-level bitmap to speed searching.  The first level is
 * a bitset of words which contain pending event bits.  The second
 * level is a bitset of pending events themselves.
 */
static void __xen_evtchn_do_upcall(struct pt_regs *regs)
{
	int cpu = get_cpu();
	struct shared_info *s = HYPERVISOR_shared_info;
	struct vcpu_info *vcpu_info = __get_cpu_var(xen_vcpu);
 	unsigned count;

	do {
		unsigned long pending_words;

		vcpu_info->evtchn_upcall_pending = 0;

		if (__get_cpu_var(xed_nesting_count)++)
			goto out;

#ifndef CONFIG_X86 /* No need for a barrier -- XCHG is a barrier on x86. */
		/* Clear master flag /before/ clearing selector flag. */
		wmb();
#endif
		pending_words = xchg(&vcpu_info->evtchn_pending_sel, 0);
		while (pending_words != 0) {
			unsigned long pending_bits;
			int word_idx = __ffs(pending_words);
			pending_words &= ~(1UL << word_idx);

			while ((pending_bits = active_evtchns(cpu, s, word_idx)) != 0) {
				int bit_idx = __ffs(pending_bits);
				int port = (word_idx * BITS_PER_LONG) + bit_idx;
				int irq = evtchn_to_irq[port];
				struct irq_desc *desc;

				mask_evtchn(port);
				clear_evtchn(port);

				if (irq != -1) {
					desc = irq_to_desc(irq);
					if (desc)
						generic_handle_irq_desc(irq, desc);
				}
			}
		}

		BUG_ON(!irqs_disabled());

		count = __get_cpu_var(xed_nesting_count);
		__get_cpu_var(xed_nesting_count) = 0;
	} while (count != 1 || vcpu_info->evtchn_upcall_pending);

out:

	put_cpu();
}

void xen_evtchn_do_upcall(struct pt_regs *regs)
{
	struct pt_regs *old_regs = set_irq_regs(regs);

	exit_idle();
	irq_enter();

	__xen_evtchn_do_upcall(regs);

	irq_exit();
	set_irq_regs(old_regs);
}

void xen_hvm_evtchn_do_upcall(void)
{
	struct pt_regs *regs = get_irq_regs();
	__xen_evtchn_do_upcall(regs);
}
EXPORT_SYMBOL_GPL(xen_hvm_evtchn_do_upcall);

/* Rebind a new event channel to an existing irq. */
void rebind_evtchn_irq(int evtchn, int irq)
{
	struct irq_info *info = info_for_irq(irq);

	/* Make sure the irq is masked, since the new event channel
	   will also be masked. */
	disable_irq(irq);

	spin_lock(&irq_mapping_update_lock);

	/* After resume the irq<->evtchn mappings are all cleared out */
	BUG_ON(evtchn_to_irq[evtchn] != -1);
	/* Expect irq to have been bound before,
	   so there should be a proper type */
	BUG_ON(info->type == IRQT_UNBOUND);

	evtchn_to_irq[evtchn] = irq;
	irq_info[irq] = mk_evtchn_info(evtchn);

	spin_unlock(&irq_mapping_update_lock);

	/* new event channels are always bound to cpu 0 */
	irq_set_affinity(irq, cpumask_of(0));

	/* Unmask the event channel. */
	enable_irq(irq);
}

/* Rebind an evtchn so that it gets delivered to a specific cpu */
static int rebind_irq_to_cpu(unsigned irq, unsigned tcpu)
{
	struct evtchn_bind_vcpu bind_vcpu;
	int evtchn = evtchn_from_irq(irq);

	/* events delivered via platform PCI interrupts are always
	 * routed to vcpu 0 */
	if (!VALID_EVTCHN(evtchn) ||
		(xen_hvm_domain() && !xen_have_vector_callback))
		return -1;

	/* Send future instances of this interrupt to other vcpu. */
	bind_vcpu.port = evtchn;
	bind_vcpu.vcpu = tcpu;

	/*
	 * If this fails, it usually just indicates that we're dealing with a
	 * virq or IPI channel, which don't actually need to be rebound. Ignore
	 * it, but don't do the xenlinux-level rebind in that case.
	 */
	if (HYPERVISOR_event_channel_op(EVTCHNOP_bind_vcpu, &bind_vcpu) >= 0)
		bind_evtchn_to_cpu(evtchn, tcpu);

	return 0;
}

static int set_affinity_irq(unsigned irq, const struct cpumask *dest)
{
	unsigned tcpu = cpumask_first(dest);

	return rebind_irq_to_cpu(irq, tcpu);
}

int resend_irq_on_evtchn(unsigned int irq)
{
	int masked, evtchn = evtchn_from_irq(irq);
	struct shared_info *s = HYPERVISOR_shared_info;

	if (!VALID_EVTCHN(evtchn))
		return 1;

	masked = sync_test_and_set_bit(evtchn, s->evtchn_mask);
	sync_set_bit(evtchn, s->evtchn_pending);
	if (!masked)
		unmask_evtchn(evtchn);

	return 1;
}

static void ack_dynirq(unsigned int irq)
{
	int evtchn = evtchn_from_irq(irq);

	move_masked_irq(irq);

	if (VALID_EVTCHN(evtchn))
		unmask_evtchn(evtchn);
}

static int retrigger_irq(unsigned int irq)
{
	int evtchn = evtchn_from_irq(irq);
	struct shared_info *sh = HYPERVISOR_shared_info;
	int ret = 0;

	if (VALID_EVTCHN(evtchn)) {
		int masked;

		masked = sync_test_and_set_bit(evtchn, sh->evtchn_mask);
		sync_set_bit(evtchn, sh->evtchn_pending);
		if (!masked)
			unmask_evtchn(evtchn);
		ret = 1;
	}

	return ret;
}

static void restore_cpu_virqs(unsigned int cpu)
{
	struct evtchn_bind_virq bind_virq;
	int virq, irq, evtchn;

	for (virq = 0; virq < NR_VIRQS; virq++) {
		if ((irq = per_cpu(virq_to_irq, cpu)[virq]) == -1)
			continue;

		BUG_ON(virq_from_irq(irq) != virq);

		/* Get a new binding from Xen. */
		bind_virq.virq = virq;
		bind_virq.vcpu = cpu;
		if (HYPERVISOR_event_channel_op(EVTCHNOP_bind_virq,
						&bind_virq) != 0)
			BUG();
		evtchn = bind_virq.port;

		/* Record the new mapping. */
		evtchn_to_irq[evtchn] = irq;
		irq_info[irq] = mk_virq_info(evtchn, virq);
		bind_evtchn_to_cpu(evtchn, cpu);

		/* Ready for use. */
		unmask_evtchn(evtchn);
	}
}

static void restore_cpu_ipis(unsigned int cpu)
{
	struct evtchn_bind_ipi bind_ipi;
	int ipi, irq, evtchn;

	for (ipi = 0; ipi < XEN_NR_IPIS; ipi++) {
		if ((irq = per_cpu(ipi_to_irq, cpu)[ipi]) == -1)
			continue;

		BUG_ON(ipi_from_irq(irq) != ipi);

		/* Get a new binding from Xen. */
		bind_ipi.vcpu = cpu;
		if (HYPERVISOR_event_channel_op(EVTCHNOP_bind_ipi,
						&bind_ipi) != 0)
			BUG();
		evtchn = bind_ipi.port;

		/* Record the new mapping. */
		evtchn_to_irq[evtchn] = irq;
		irq_info[irq] = mk_ipi_info(evtchn, ipi);
		bind_evtchn_to_cpu(evtchn, cpu);

		/* Ready for use. */
		unmask_evtchn(evtchn);

	}
}

/* Clear an irq's pending state, in preparation for polling on it */
void xen_clear_irq_pending(int irq)
{
	int evtchn = evtchn_from_irq(irq);

	if (VALID_EVTCHN(evtchn))
		clear_evtchn(evtchn);
}
EXPORT_SYMBOL(xen_clear_irq_pending);
void xen_set_irq_pending(int irq)
{
	int evtchn = evtchn_from_irq(irq);

	if (VALID_EVTCHN(evtchn))
		set_evtchn(evtchn);
}

bool xen_test_irq_pending(int irq)
{
	int evtchn = evtchn_from_irq(irq);
	bool ret = false;

	if (VALID_EVTCHN(evtchn))
		ret = test_evtchn(evtchn);

	return ret;
}

/* Poll waiting for an irq to become pending with timeout.  In the usual case, the
   irq will be disabled so it won't deliver an interrupt. */
void xen_poll_irq_timeout(int irq, u64 timeout)
{
	evtchn_port_t evtchn = evtchn_from_irq(irq);

	if (VALID_EVTCHN(evtchn)) {
		struct sched_poll poll;

		poll.nr_ports = 1;
		poll.timeout = timeout;
		set_xen_guest_handle(poll.ports, &evtchn);

		if (HYPERVISOR_sched_op(SCHEDOP_poll, &poll) != 0)
			BUG();
	}
}
EXPORT_SYMBOL(xen_poll_irq_timeout);
/* Poll waiting for an irq to become pending.  In the usual case, the
   irq will be disabled so it won't deliver an interrupt. */
void xen_poll_irq(int irq)
{
	xen_poll_irq_timeout(irq, 0 /* no timeout */);
}

/* Check whether the IRQ line is shared with other guests. */
int xen_ignore_irq(int irq)
{
	struct irq_info *info = info_for_irq(irq);
	struct physdev_irq_status_query irq_status = { .irq =
							info->u.pirq.gsi };

	if (HYPERVISOR_physdev_op(PHYSDEVOP_irq_status_query, &irq_status))
		return 0;
	return !(irq_status.flags & XENIRQSTAT_shared);
}
EXPORT_SYMBOL_GPL(xen_ignore_irq);

void xen_irq_resume(void)
{
	unsigned int cpu, irq, evtchn;

	init_evtchn_cpu_bindings();

	/* New event-channel space is not 'live' yet. */
	for (evtchn = 0; evtchn < NR_EVENT_CHANNELS; evtchn++)
		mask_evtchn(evtchn);

	/* No IRQ <-> event-channel mappings. */
	for (irq = 0; irq < nr_irqs; irq++)
		irq_info[irq].evtchn = 0; /* zap event-channel binding */

	for (evtchn = 0; evtchn < NR_EVENT_CHANNELS; evtchn++)
		evtchn_to_irq[evtchn] = -1;

	for_each_possible_cpu(cpu) {
		restore_cpu_virqs(cpu);
		restore_cpu_ipis(cpu);
	}

	if (pirq_eoi_does_unmask) {
		struct physdev_pirq_eoi_gmfn eoi_gmfn;
		
		eoi_gmfn.gmfn = virt_to_mfn(pirq_needs_eoi_bits);
		if (HYPERVISOR_physdev_op(PHYSDEVOP_pirq_eoi_gmfn, &eoi_gmfn) == 0) {
			/* Could recover by reverting to old method...? */
			BUG();
		}
	}
}

static struct irq_chip xen_dynamic_chip __read_mostly = {
	.name		= "xen-dyn",

	.disable	= mask_irq,
	.mask		= mask_irq,
	.unmask		= unmask_irq,

	.eoi		= ack_dynirq,
	.set_affinity	= set_affinity_irq,
	.retrigger	= retrigger_irq,
};

static struct irq_chip xen_percpu_chip __read_mostly = {
	.name		= "xen-percpu",

	.disable	= mask_irq,
	.mask		= mask_irq,
	.unmask		= unmask_irq,

	.ack		= ack_dynirq,
};

static struct irq_chip xen_pirq_chip __read_mostly = {
	.name		= "xen-pirq",

	.startup	= startup_pirq,
	.shutdown	= shutdown_pirq,

	.enable		= pirq_eoi,
	.unmask		= unmask_irq,

	.disable	= mask_irq,
	.mask		= mask_irq,

	.eoi		= ack_pirq,
	.end		= end_pirq,

	.set_affinity	= set_affinity_irq,

	.retrigger	= retrigger_irq,
};

int xen_set_callback_via(uint64_t via)
{
	struct xen_hvm_param a;
	a.domid = DOMID_SELF;
	a.index = HVM_PARAM_CALLBACK_IRQ;
	a.value = via;
	return HYPERVISOR_hvm_op(HVMOP_set_param, &a);
}
EXPORT_SYMBOL_GPL(xen_set_callback_via);

void smp_xen_hvm_callback_vector(struct pt_regs *regs)
{
	struct pt_regs *old_regs = set_irq_regs(regs);

	exit_idle();

	irq_enter();

	__xen_evtchn_do_upcall(regs);

	irq_exit();

	set_irq_regs(old_regs);
}

/* Vector callbacks are better than PCI interrupts to receive event
 * channel notifications because we can receive vector callbacks on any
 * vcpu and we don't need PCI support or APIC interactions. */
void xen_callback_vector(void)
{
	int rc;
	uint64_t callback_via;
	if (xen_have_vector_callback) {
		callback_via = HVM_CALLBACK_VECTOR(XEN_HVM_EVTCHN_CALLBACK);
		rc = xen_set_callback_via(callback_via);
		if (rc) {
			printk(KERN_ERR "Request for Xen HVM callback vector"
					" failed.\n");
			xen_have_vector_callback = 0;
			return;
		}
		printk(KERN_INFO "Xen HVM callback vector for event delivery is "
				"enabled\n");
		alloc_intr_gate(XEN_HVM_EVTCHN_CALLBACK, xen_hvm_callback_vector);
	}
}

void __init xen_init_IRQ(void)
{
	int i;
	struct physdev_pirq_eoi_gmfn eoi_gmfn;
	int nr_pirqs = NR_IRQS;

	cpu_evtchn_mask_p = kcalloc(nr_cpu_ids, sizeof(struct cpu_evtchn_s),
				    GFP_KERNEL);
	irq_info = kcalloc(nr_irqs, sizeof(*irq_info), GFP_KERNEL);

	evtchn_to_irq = kcalloc(NR_EVENT_CHANNELS, sizeof(*evtchn_to_irq),
				GFP_KERNEL);
	for(i = 0; i < NR_EVENT_CHANNELS; i++)
		evtchn_to_irq[i] = -1;

	i = get_order(sizeof(unsigned long) * BITS_TO_LONGS(nr_pirqs));
	pirq_needs_eoi_bits = (void *)__get_free_pages(GFP_KERNEL|__GFP_ZERO, i);

 	eoi_gmfn.gmfn = virt_to_mfn(pirq_needs_eoi_bits);
	if (HYPERVISOR_physdev_op(PHYSDEVOP_pirq_eoi_gmfn, &eoi_gmfn) == 0)
		pirq_eoi_does_unmask = true;

	init_evtchn_cpu_bindings();

	/* No event channels are 'live' right now. */
	for (i = 0; i < NR_EVENT_CHANNELS; i++)
		mask_evtchn(i);

	if (xen_hvm_domain()) {
		xen_callback_vector();
		native_init_IRQ();
	} else {
		irq_ctx_init(smp_processor_id());
		xen_setup_pirqs();
	}
}<|MERGE_RESOLUTION|>--- conflicted
+++ resolved
@@ -48,12 +48,9 @@
 #include <xen/events.h>
 #include <xen/interface/xen.h>
 #include <xen/interface/event_channel.h>
-<<<<<<< HEAD
 #include <xen/interface/hvm/hvm_op.h>
 #include <xen/interface/hvm/params.h>
-=======
 #include <xen/page.h>
->>>>>>> d2ea4863
 
 #include "../pci/msi.h"
 
@@ -254,7 +251,7 @@
 
 	BUG_ON(info->type != IRQT_PIRQ);
 
-	return test_bit(info->u.pirq.nr, pirq_needs_eoi_bits);
+	return test_bit(info->u.pirq.gsi, pirq_needs_eoi_bits);
 }
 
 static inline unsigned long active_evtchns(unsigned int cpu,
@@ -446,17 +443,13 @@
 static void pirq_eoi(int irq)
 {
 	struct irq_info *info = info_for_irq(irq);
-<<<<<<< HEAD
 	struct physdev_eoi eoi = { .irq = info->u.pirq.gsi };
-=======
-	struct physdev_eoi eoi = { .irq = info->u.pirq.nr };
 	bool need_eoi;
 
 	need_eoi = pirq_needs_eoi(irq);
 
 	if (!need_eoi || !pirq_eoi_does_unmask)
 		unmask_evtchn(info->evtchn);
->>>>>>> d2ea4863
 
 	if (need_eoi) {
 		int rc = HYPERVISOR_physdev_op(PHYSDEVOP_eoi, &eoi);
@@ -478,9 +471,9 @@
 	if (HYPERVISOR_physdev_op(PHYSDEVOP_irq_status_query, &irq_status))
 		irq_status.flags = 0;
 
-	clear_bit(info->u.pirq.nr, pirq_needs_eoi_bits);
+	clear_bit(info->u.pirq.gsi, pirq_needs_eoi_bits);
 	if (irq_status.flags & XENIRQSTAT_needs_eoi)
-		set_bit(info->u.pirq.nr, pirq_needs_eoi_bits);
+		set_bit(info->u.pirq.gsi, pirq_needs_eoi_bits);
 }
 
 static bool probing_irq(int irq)
