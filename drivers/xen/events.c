--- conflicted
+++ resolved
@@ -126,11 +126,8 @@
 #define VALID_EVTCHN(chn)	((chn) != 0)
 
 static struct irq_chip xen_dynamic_chip;
-<<<<<<< HEAD
 static struct irq_chip xen_pirq_chip;
-=======
 static struct irq_chip xen_percpu_chip;
->>>>>>> 66fd3052
 
 /* Constructor for packed IRQ information. */
 static struct irq_info mk_unbound_info(void)
@@ -1388,7 +1385,16 @@
 	.retrigger	= retrigger_dynirq,
 };
 
-<<<<<<< HEAD
+static struct irq_chip xen_percpu_chip __read_mostly = {
+	.name		= "xen-percpu",
+
+	.disable	= disable_dynirq,
+	.mask		= disable_dynirq,
+	.unmask		= enable_dynirq,
+
+	.ack		= ack_dynirq,
+};
+
 static struct irq_chip xen_pirq_chip __read_mostly = {
 	.name		= "xen-pirq",
 
@@ -1456,18 +1462,6 @@
 	}
 }
 
-=======
-static struct irq_chip xen_percpu_chip __read_mostly = {
-	.name		= "xen-percpu",
-
-	.disable	= disable_dynirq,
-	.mask		= disable_dynirq,
-	.unmask		= enable_dynirq,
-
-	.ack		= ack_dynirq,
-};
-
->>>>>>> 66fd3052
 void __init xen_init_IRQ(void)
 {
 	int i;
