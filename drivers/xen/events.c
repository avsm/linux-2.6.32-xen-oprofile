--- conflicted
+++ resolved
@@ -42,6 +42,7 @@
 #include <asm/xen/hypervisor.h>
 #include <asm/xen/pci.h>
 
+#include <xen/xen.h>
 #include <xen/hvm.h>
 #include <xen/xen-ops.h>
 #include <xen/events.h>
@@ -374,18 +375,14 @@
 {
 	int irq;
 	struct irq_desc *desc;
-<<<<<<< HEAD
 	int start = get_nr_hw_irqs();
+	void *chip_data;
 
 	if (start == nr_irqs)
 		goto no_irqs;
 
 	/* nr_irqs is a magic value. Must not use it.*/
-	for (irq = nr_irqs-1; irq > start; irq--)
-=======
-	void *chip_data;
-
-	for (irq = 0; irq < nr_irqs; irq++) {
+	for (irq = nr_irqs-1; irq > start; irq--) {
 		desc = irq_to_desc(irq);
 		/* only 0->15 have init'd desc; handle irq > 16 */
 		if (desc == NULL)
@@ -394,7 +391,6 @@
 			break;
 		if (desc->chip != &xen_dynamic_chip)
 			continue;
->>>>>>> d1a9c55a
 		if (irq_info[irq].type == IRQT_UNBOUND)
 			break;
 	}
@@ -1388,7 +1384,6 @@
 	.retrigger	= retrigger_dynirq,
 };
 
-<<<<<<< HEAD
 static struct irq_chip xen_pirq_chip __read_mostly = {
 	.name		= "xen-pirq",
 
@@ -1408,7 +1403,7 @@
 
 	.retrigger	= retrigger_dynirq,
 };
-=======
+
 int xen_set_callback_via(uint64_t via)
 {
 	struct xen_hvm_param a;
@@ -1455,7 +1450,6 @@
 		alloc_intr_gate(XEN_HVM_EVTCHN_CALLBACK, xen_hvm_callback_vector);
 	}
 }
->>>>>>> d1a9c55a
 
 void __init xen_init_IRQ(void)
 {
@@ -1476,16 +1470,11 @@
 	for (i = 0; i < NR_EVENT_CHANNELS; i++)
 		mask_evtchn(i);
 
-<<<<<<< HEAD
-	irq_ctx_init(smp_processor_id());
-
-	xen_setup_pirqs();
-=======
 	if (xen_hvm_domain()) {
 		xen_callback_vector();
 		native_init_IRQ();
 	} else {
 		irq_ctx_init(smp_processor_id());
-	}
->>>>>>> d1a9c55a
+		xen_setup_pirqs();
+	}
 }