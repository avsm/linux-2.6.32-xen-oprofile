--- conflicted
+++ resolved
@@ -702,11 +702,7 @@
 		/* Allocate Xenstore page */
 		page = get_zeroed_page(GFP_KERNEL);
 		if (!page)
-<<<<<<< HEAD
-			return -ENOMEM;
-=======
 			goto out_error;
->>>>>>> f8a9a00d
 
 		xen_store_mfn = xen_start_info->store_mfn =
 			pfn_to_mfn(virt_to_phys((void *)page) >>
@@ -719,11 +715,7 @@
 		err = HYPERVISOR_event_channel_op(EVTCHNOP_alloc_unbound,
 						  &alloc_unbound);
 		if (err == -ENOSYS)
-<<<<<<< HEAD
-			goto out_unreg_front;
-=======
 			goto out_error;
->>>>>>> f8a9a00d
 
 		BUG_ON(err);
 		xen_store_evtchn = xen_start_info->store_evtchn =
@@ -763,129 +755,10 @@
 	if (page != 0)
 		free_page(page);
 
-<<<<<<< HEAD
-=======
 	printk(KERN_CRIT "err %d in %s\n", err, __func__);
->>>>>>> f8a9a00d
 	return err;
 }
 
 postcore_initcall(xenbus_probe_init);
 
-<<<<<<< HEAD
-MODULE_LICENSE("GPL");
-
-static int is_device_connecting(struct device *dev, void *data)
-{
-	struct xenbus_device *xendev = to_xenbus_device(dev);
-	struct device_driver *drv = data;
-	struct xenbus_driver *xendrv;
-
-	/*
-	 * A device with no driver will never connect. We care only about
-	 * devices which should currently be in the process of connecting.
-	 */
-	if (!dev->driver)
-		return 0;
-
-	/* Is this search limited to a particular driver? */
-	if (drv && (dev->driver != drv))
-		return 0;
-
-	xendrv = to_xenbus_driver(dev->driver);
-	return (xendev->state < XenbusStateConnected ||
-		(xendev->state == XenbusStateConnected &&
-		 xendrv->is_ready && !xendrv->is_ready(xendev)));
-}
-
-static int exists_connecting_device(struct device_driver *drv)
-{
-	return bus_for_each_dev(&xenbus_frontend.bus, NULL, drv,
-				is_device_connecting);
-}
-
-static int print_device_status(struct device *dev, void *data)
-{
-	struct xenbus_device *xendev = to_xenbus_device(dev);
-	struct device_driver *drv = data;
-
-	/* Is this operation limited to a particular driver? */
-	if (drv && (dev->driver != drv))
-		return 0;
-
-	if (!dev->driver) {
-		/* Information only: is this too noisy? */
-		printk(KERN_INFO "XENBUS: Device with no driver: %s\n",
-		       xendev->nodename);
-	} else if (xendev->state < XenbusStateConnected) {
-		enum xenbus_state rstate = XenbusStateUnknown;
-		if (xendev->otherend)
-			rstate = xenbus_read_driver_state(xendev->otherend);
-		printk(KERN_WARNING "XENBUS: Timeout connecting "
-		       "to device: %s (local state %d, remote state %d)\n",
-		       xendev->nodename, xendev->state, rstate);
-	}
-
-	return 0;
-}
-
-/* We only wait for device setup after most initcalls have run. */
-static int ready_to_wait_for_devices;
-
-/*
- * On a 5-minute timeout, wait for all devices currently configured.  We need
- * to do this to guarantee that the filesystems and / or network devices
- * needed for boot are available, before we can allow the boot to proceed.
- *
- * This needs to be on a late_initcall, to happen after the frontend device
- * drivers have been initialised, but before the root fs is mounted.
- *
- * A possible improvement here would be to have the tools add a per-device
- * flag to the store entry, indicating whether it is needed at boot time.
- * This would allow people who knew what they were doing to accelerate their
- * boot slightly, but of course needs tools or manual intervention to set up
- * those flags correctly.
- */
-static void wait_for_devices(struct xenbus_driver *xendrv)
-{
-	unsigned long start = jiffies;
-	struct device_driver *drv = xendrv ? &xendrv->driver : NULL;
-	unsigned int seconds_waited = 0;
-
-	if (!ready_to_wait_for_devices || !xen_domain())
-		return;
-
-	while (exists_connecting_device(drv)) {
-		if (time_after(jiffies, start + (seconds_waited+5)*HZ)) {
-			if (!seconds_waited)
-				printk(KERN_WARNING "XENBUS: Waiting for "
-				       "devices to initialise: ");
-			seconds_waited += 5;
-			printk("%us...", 300 - seconds_waited);
-			if (seconds_waited == 300)
-				break;
-		}
-
-		schedule_timeout_interruptible(HZ/10);
-	}
-
-	if (seconds_waited)
-		printk("\n");
-
-	bus_for_each_dev(&xenbus_frontend.bus, NULL, drv,
-			 print_device_status);
-}
-
-#ifndef MODULE
-static int __init boot_wait_for_devices(void)
-{
-	ready_to_wait_for_devices = 1;
-	wait_for_devices(NULL);
-	return 0;
-}
-
-late_initcall(boot_wait_for_devices);
-#endif
-=======
-MODULE_LICENSE("GPL");
->>>>>>> f8a9a00d
+MODULE_LICENSE("GPL");