obj-y	+= grant-table.o features.o events.o manage.o biomerge.o
obj-y	+= xenbus/

<<<<<<< HEAD
nostackp := $(call cc-option, -fno-stack-protector)
CFLAGS_features.o			:= $(nostackp)

obj-$(CONFIG_PCI)			+= pci.o
obj-$(CONFIG_HOTPLUG_CPU)		+= cpu_hotplug.o
obj-$(CONFIG_XEN_XENCOMM)		+= xencomm.o
obj-$(CONFIG_XEN_BALLOON)		+= balloon.o
obj-$(CONFIG_XEN_DEV_EVTCHN)	+= xen-evtchn.o
obj-$(CONFIG_XEN_BLKDEV_BACKEND)	+= blkback/
obj-$(CONFIG_XENFS)			+= xenfs/
obj-$(CONFIG_XEN_SYS_HYPERVISOR)	+= sys-hypervisor.o

xen-evtchn-y			:= evtchn.o
=======
obj-$(CONFIG_HOTPLUG_CPU)	+= cpu_hotplug.o
obj-$(CONFIG_XEN_XENCOMM)	+= xencomm.o
obj-$(CONFIG_XEN_BALLOON)	+= balloon.o
obj-$(CONFIG_XEN_DEV_EVTCHN)	+= evtchn.o
obj-$(CONFIG_XEN_GNTDEV)	+= xen-gntdev.o
obj-$(CONFIG_XENFS)		+= xenfs/
obj-$(CONFIG_XEN_SYS_HYPERVISOR)	+= sys-hypervisor.o

xen-gntdev-y				:= gntdev.o
>>>>>>> 2d2cb9a3
<|MERGE_RESOLUTION|>--- conflicted
+++ resolved
@@ -1,7 +1,6 @@
 obj-y	+= grant-table.o features.o events.o manage.o biomerge.o
 obj-y	+= xenbus/
 
-<<<<<<< HEAD
 nostackp := $(call cc-option, -fno-stack-protector)
 CFLAGS_features.o			:= $(nostackp)
 
@@ -9,20 +8,11 @@
 obj-$(CONFIG_HOTPLUG_CPU)		+= cpu_hotplug.o
 obj-$(CONFIG_XEN_XENCOMM)		+= xencomm.o
 obj-$(CONFIG_XEN_BALLOON)		+= balloon.o
-obj-$(CONFIG_XEN_DEV_EVTCHN)	+= xen-evtchn.o
+obj-$(CONFIG_XEN_DEV_EVTCHN)		+= xen-evtchn.o
+obj-$(CONFIG_XEN_GNTDEV)		+= xen-gntdev.o
 obj-$(CONFIG_XEN_BLKDEV_BACKEND)	+= blkback/
 obj-$(CONFIG_XENFS)			+= xenfs/
 obj-$(CONFIG_XEN_SYS_HYPERVISOR)	+= sys-hypervisor.o
 
-xen-evtchn-y			:= evtchn.o
-=======
-obj-$(CONFIG_HOTPLUG_CPU)	+= cpu_hotplug.o
-obj-$(CONFIG_XEN_XENCOMM)	+= xencomm.o
-obj-$(CONFIG_XEN_BALLOON)	+= balloon.o
-obj-$(CONFIG_XEN_DEV_EVTCHN)	+= evtchn.o
-obj-$(CONFIG_XEN_GNTDEV)	+= xen-gntdev.o
-obj-$(CONFIG_XENFS)		+= xenfs/
-obj-$(CONFIG_XEN_SYS_HYPERVISOR)	+= sys-hypervisor.o
-
-xen-gntdev-y				:= gntdev.o
->>>>>>> 2d2cb9a3
+xen-evtchn-y				:= evtchn.o
+xen-gntdev-y				:= gntdev.o