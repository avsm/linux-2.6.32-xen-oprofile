--- conflicted
+++ resolved
@@ -297,11 +297,12 @@
 			  int error)
 {
 	struct blktap_device *tapdev = &tap->device;
+	struct request *rq = request->rq;
 
 	blktap_unmap(tap, request);
 
 	spin_lock_irq(&tapdev->lock);
-	end_request(request->rq, !error);
+	__blk_end_request(rq, error, blk_rq_bytes(rq));
 	spin_unlock_irq(&tapdev->lock);
 
 	blktap_request_free(tap, request);
@@ -596,14 +597,9 @@
 			continue;
 		}
 
-<<<<<<< HEAD
-		if (blk_barrier_rq(req)) {
+		if (blk_barrier_rq(req) && !blk_rq_bytes(req)) {
 			blk_start_request(req);
 			__blk_end_request_cur(req, 0);
-=======
-		if (blk_empty_barrier_rq(req)) {
-			end_request(req, 1);
->>>>>>> fbd0ebb4
 			continue;
 		}
 
@@ -657,40 +653,6 @@
 	struct blktap *tap = dev_to_blktap(tapdev);
 
 	blktap_ring_kick_user(tap);
-<<<<<<< HEAD
-	return;
-
-fail:
-	while ((req = blk_fetch_request(rq))) {
-		BTERR("device closed: failing secs %llu - %llu\n",
-		      (unsigned long long)blk_rq_pos(req),
-		      (unsigned long long)blk_rq_pos(req) + blk_rq_sectors(req));
-		__blk_end_request_cur(req, 0);
-	}
-}
-
-void
-blktap_device_restart(struct blktap *tap)
-{
-	struct blktap_device *dev;
-
-	dev = &tap->device;
-	spin_lock_irq(&dev->lock);
-
-	/* Re-enable calldowns. */
-	if (dev->gd) {
-		struct request_queue *rq = dev->gd->queue;
-
-		if (blk_queue_stopped(rq))
-			blk_start_queue(rq);
-
-		/* Kick things off immediately. */
-		blktap_device_do_request(rq);
-	}
-
-	spin_unlock_irq(&dev->lock);
-=======
->>>>>>> fbd0ebb4
 }
 
 static void
@@ -708,11 +670,7 @@
 	set_capacity(dev->gd, params->capacity);
 
 	/* Hard sector size and max sectors impersonate the equiv. hardware. */
-<<<<<<< HEAD
-	blk_queue_logical_block_size(rq, tap->params.sector_size);
-=======
 	blk_queue_logical_block_size(rq, params->sector_size);
->>>>>>> fbd0ebb4
 	blk_queue_max_sectors(rq, 512);
 
 	/* Each segment in a request is up to an aligned page in size. */
@@ -818,11 +776,11 @@
 	queue_flag_clear(QUEUE_FLAG_STOPPED, q);
 
 	do {
-		struct request *rq = elv_next_request(q);
+		struct request *rq = blk_fetch_request(q);
 		if (!rq)
 			break;
 
-		end_request(rq, -EIO);
+		__blk_end_request(rq, -EIO, blk_rq_bytes(rq));
 	} while (1);
 
 	spin_unlock_irq(&tapdev->lock);
@@ -910,8 +868,8 @@
 
 	set_bit(BLKTAP_DEVICE, &tap->dev_inuse);
 
-	dev_info(&gd->dev, "sector-size: %u capacity: %llu\n",
-		 rq->hardsect_size, get_capacity(gd));
+	dev_info(disk_to_dev(gd), "sector-size: %u capacity: %llu\n",
+		 queue_logical_block_size(rq), get_capacity(gd));
 
 	return 0;
 
@@ -939,7 +897,7 @@
 
 	s += snprintf(s, end - s,
 		      "disk capacity:%llu sector size:%u\n",
-		      get_capacity(disk), queue_hardsect_size(q));
+		      get_capacity(disk), queue_logical_block_size(q));
 
 	s += snprintf(s, end - s,
 		      "queue flags:%#lx plugged:%d stopped:%d empty:%d\n",
