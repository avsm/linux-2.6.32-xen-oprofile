config XEN_BALLOON
	bool "Xen memory balloon driver"
	depends on XEN
	default y
	help
	  The balloon driver allows the Xen domain to request more memory from
	  the system to expand the domain's memory allocation, or alternatively
	  return unneeded memory to the system.

config XEN_SCRUB_PAGES
	bool "Scrub pages before returning them to system"
	depends on XEN_BALLOON
	default y
	help
	  Scrub pages before returning them to the system for reuse by
	  other domains.  This makes sure that any confidential data
	  is not accidentally visible to other domains.  Is it more
	  secure, but slightly less efficient.
	  If in doubt, say yes.

config XEN_DEV_EVTCHN
	tristate "Xen /dev/xen/evtchn device"
	depends on XEN
	default y
	help
	  The evtchn driver allows a userspace process to triger event
	  channels and to receive notification of an event channel
	  firing.
	  If in doubt, say yes.

config XEN_BACKEND
	bool "Backend driver support"
	depends on XEN_DOM0
	default y
	help
	  Support for backend device drivers that provide I/O services
	  to other virtual machines.

config XEN_NETDEV_BACKEND
       tristate "Xen backend network device"
       depends on XEN_BACKEND && NET
       help
         Implement the network backend driver, which passes packets
         from the guest domain's frontend drivers to the network.

config XEN_BLKDEV_BACKEND
	tristate "Block-device backend driver"
	depends on XEN_BACKEND && BLOCK
	help
	  The block-device backend driver allows the kernel to export its
	  block devices to other guests via a high-performance shared-memory
	  interface.

 
config XEN_BLKDEV_TAP
	tristate "Block-device tap backend driver"
	depends on XEN_BACKEND && BLOCK
	help
	  The block tap driver is an alternative to the block back driver
	  and allows VM block requests to be redirected to userspace through
	  a device interface.  The tap allows user-space development of
	  high-performance block backends, where disk images may be implemented
	  as files, in memory, or on other hosts across the network.  This
	  driver can safely coexist with the existing blockback driver.

config XEN_BLKBACK_PAGEMAP
	tristate
	depends on XEN_BLKDEV_BACKEND != n && XEN_BLKDEV_TAP != n
	default XEN_BLKDEV_BACKEND || XEN_BLKDEV_TAP

config XEN_PCIDEV_BACKEND
	tristate "PCI-device backend driver"
	depends on PCI && XEN_BACKEND
	default XEN_BACKEND
	help
	  The PCI device backend driver allows the kernel to export arbitrary
	  PCI devices to other guests. If you select this to be a module, you
	  will need to make sure no other driver has bound to the device(s)
	  you want to make visible to other guests.

choice
	prompt "PCI Backend Mode"
	depends on XEN_PCIDEV_BACKEND
	default XEN_PCIDEV_BACKEND_VPCI if !IA64
	default XEN_PCIDEV_BACKEND_CONTROLLER if IA64

config XEN_PCIDEV_BACKEND_VPCI
	bool "Virtual PCI"
	---help---
	  This PCI Backend hides the true PCI topology and makes the frontend
	  think there is a single PCI bus with only the exported devices on it.
	  For example, a device at 03:05.0 will be re-assigned to 00:00.0. A
	  second device at 02:1a.1 will be re-assigned to 00:01.1.

config XEN_PCIDEV_BACKEND_PASS
	bool "Passthrough"
	---help---
	  This PCI Backend provides a real view of the PCI topology to the
	  frontend (for example, a device at 06:01.b will still appear at
	  06:01.b to the frontend). This is similar to how Xen 2.0.x exposed
	  PCI devices to its driver domains. This may be required for drivers
	  which depend on finding their hardward in certain bus/slot
	  locations.

config XEN_PCIDEV_BACKEND_SLOT
	bool "Slot"
	---help---
	  This PCI Backend hides the true PCI topology and makes the frontend
	  think there is a single PCI bus with only the exported devices on it.
	  Contrary to the virtual PCI backend, a function becomes a new slot.
	  For example, a device at 03:05.2 will be re-assigned to 00:00.0. A
	  second device at 02:1a.1 will be re-assigned to 00:01.0.

config XEN_PCIDEV_BACKEND_CONTROLLER
	bool "Controller"
	depends on IA64
	---help---
	  This PCI backend virtualizes the PCI bus topology by providing a
	  virtual bus per PCI root device.  Devices which are physically under
	  the same root bus will appear on the same virtual bus.  For systems
	  with complex I/O addressing, this is the only backend which supports
	  extended I/O port spaces and MMIO translation offsets.  This backend
	  also supports slot virtualization.  For example, a device at
	  0000:01:02.1 will be re-assigned to 0000:00:00.0.  A second device
	  at 0000:02:05.0 (behind a P2P bridge on bus 0000:01) will be
	  re-assigned to 0000:00:01.0.  A third device at 0000:16:05.0 (under
	  a different PCI root bus) will be re-assigned to 0000:01:00.0.

endchoice

config XEN_PCIDEV_BE_DEBUG
	bool "PCI Backend Debugging"
	depends on XEN_PCIDEV_BACKEND

config XENFS
	tristate "Xen filesystem"
	depends on XEN
	default y
	help
	  The xen filesystem provides a way for domains to share
	  information with each other and with the hypervisor.
	  For example, by reading and writing the "xenbus" file, guests
	  may pass arbitrary information to the initial domain.
	  If in doubt, say yes.

config XEN_COMPAT_XENFS
       bool "Create compatibility mount point /proc/xen"
       depends on XENFS
       default y
       help
         The old xenstore userspace tools expect to find "xenbus"
         under /proc/xen, but "xenbus" is now found at the root of the
         xenfs filesystem.  Selecting this causes the kernel to create
         the compatibility mount point /proc/xen if it is running on
         a xen platform.
         If in doubt, say yes.

config XEN_SYS_HYPERVISOR
       bool "Create xen entries under /sys/hypervisor"
       depends on XEN && SYSFS
       select SYS_HYPERVISOR
       default y
       help
         Create entries under /sys/hypervisor describing the Xen
	 hypervisor environment.  When running native or in another
	 virtual environment, /sys/hypervisor will still be present,
	 but will have no xen contents.

<<<<<<< HEAD
config XEN_MCE
       def_bool y
       depends on XEN_DOM0 && X86_64 && X86_MCE_INTEL

config XEN_XENBUS_FRONTEND
       tristate

config XEN_GNTDEV
	tristate "userspace grant access device driver"
	depends on XEN
	select MMU_NOTIFIER
	help
	  Allows userspace processes use grants.

config XEN_S3
       def_bool y
       depends on XEN_DOM0 && ACPI

config ACPI_PROCESSOR_XEN
	   tristate
	   depends on XEN_DOM0 && ACPI_PROCESSOR && CPU_FREQ
	   default y
=======
config XEN_PLATFORM_PCI
	tristate "xen platform pci device driver"
	depends on XEN
	default y
	help
	  Driver for the Xen PCI Platform device: it is responsible for
	  initializing xenbus and grant_table when running in a Xen HVM
	  domain. As a consequence this driver is required to run any Xen PV
	  frontend on Xen HVM.
>>>>>>> 77817db9
<|MERGE_RESOLUTION|>--- conflicted
+++ resolved
@@ -166,30 +166,6 @@
 	 virtual environment, /sys/hypervisor will still be present,
 	 but will have no xen contents.
 
-<<<<<<< HEAD
-config XEN_MCE
-       def_bool y
-       depends on XEN_DOM0 && X86_64 && X86_MCE_INTEL
-
-config XEN_XENBUS_FRONTEND
-       tristate
-
-config XEN_GNTDEV
-	tristate "userspace grant access device driver"
-	depends on XEN
-	select MMU_NOTIFIER
-	help
-	  Allows userspace processes use grants.
-
-config XEN_S3
-       def_bool y
-       depends on XEN_DOM0 && ACPI
-
-config ACPI_PROCESSOR_XEN
-	   tristate
-	   depends on XEN_DOM0 && ACPI_PROCESSOR && CPU_FREQ
-	   default y
-=======
 config XEN_PLATFORM_PCI
 	tristate "xen platform pci device driver"
 	depends on XEN
@@ -199,4 +175,26 @@
 	  initializing xenbus and grant_table when running in a Xen HVM
 	  domain. As a consequence this driver is required to run any Xen PV
 	  frontend on Xen HVM.
->>>>>>> 77817db9
+
+config XEN_MCE
+       def_bool y
+       depends on XEN_DOM0 && X86_64 && X86_MCE_INTEL
+
+config XEN_XENBUS_FRONTEND
+       tristate
+
+config XEN_GNTDEV
+	tristate "userspace grant access device driver"
+	depends on XEN
+	select MMU_NOTIFIER
+	help
+	  Allows userspace processes use grants.
+
+config XEN_S3
+       def_bool y
+       depends on XEN_DOM0 && ACPI
+
+config ACPI_PROCESSOR_XEN
+	   tristate
+	   depends on XEN_DOM0 && ACPI_PROCESSOR && CPU_FREQ
+	   default y