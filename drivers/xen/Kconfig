config XEN_BALLOON
	bool "Xen memory balloon driver"
	depends on XEN
	default y
	help
	  The balloon driver allows the Xen domain to request more memory from
	  the system to expand the domain's memory allocation, or alternatively
	  return unneeded memory to the system.

config XEN_SCRUB_PAGES
	bool "Scrub pages before returning them to system"
	depends on XEN_BALLOON
	default y
	help
	  Scrub pages before returning them to the system for reuse by
	  other domains.  This makes sure that any confidential data
	  is not accidentally visible to other domains.  Is it more
	  secure, but slightly less efficient.
	  If in doubt, say yes.

config XEN_DEV_EVTCHN
	tristate "Xen /dev/xen/evtchn device"
	depends on XEN
	default y
	help
	  The evtchn driver allows a userspace process to triger event
	  channels and to receive notification of an event channel
	  firing.
	  If in doubt, say yes.

config XEN_BACKEND
	bool "Backend driver support"
	depends on XEN_DOM0
	default y
	help
	  Support for backend device drivers that provide I/O services
	  to other virtual machines.

config XEN_NETDEV_BACKEND
       tristate "Xen backend network device"
       depends on XEN_BACKEND && NET
       help
         Implement the network backend driver, which passes packets
         from the guest domain's frontend drivers to the network.

config XEN_BLKDEV_BACKEND
	tristate "Block-device backend driver"
	depends on XEN_BACKEND && BLOCK
	help
	  The block-device backend driver allows the kernel to export its
	  block devices to other guests via a high-performance shared-memory
	  interface.

 
config XEN_BLKDEV_TAP
	tristate "Block-device tap backend driver"
	depends on XEN_BACKEND && BLOCK
	help
	  The block tap driver is an alternative to the block back driver
	  and allows VM block requests to be redirected to userspace through
	  a device interface.  The tap allows user-space development of
	  high-performance block backends, where disk images may be implemented
	  as files, in memory, or on other hosts across the network.  This
	  driver can safely coexist with the existing blockback driver.

config XEN_BLKBACK_PAGEMAP
	tristate
	depends on XEN_BLKDEV_BACKEND != n && XEN_BLKDEV_TAP != n
	default XEN_BLKDEV_BACKEND || XEN_BLKDEV_TAP

config XEN_PCIDEV_BACKEND
	tristate "PCI-device backend driver"
	depends on PCI && XEN_BACKEND
	default XEN_BACKEND
	help
	  The PCI device backend driver allows the kernel to export arbitrary
	  PCI devices to other guests. If you select this to be a module, you
	  will need to make sure no other driver has bound to the device(s)
	  you want to make visible to other guests.

choice
	prompt "PCI Backend Mode"
	depends on XEN_PCIDEV_BACKEND
	default XEN_PCIDEV_BACKEND_VPCI if !IA64
	default XEN_PCIDEV_BACKEND_CONTROLLER if IA64

config XEN_PCIDEV_BACKEND_VPCI
	bool "Virtual PCI"
	---help---
	  This PCI Backend hides the true PCI topology and makes the frontend
	  think there is a single PCI bus with only the exported devices on it.
	  For example, a device at 03:05.0 will be re-assigned to 00:00.0. A
	  second device at 02:1a.1 will be re-assigned to 00:01.1.

config XEN_PCIDEV_BACKEND_PASS
	bool "Passthrough"
	---help---
	  This PCI Backend provides a real view of the PCI topology to the
	  frontend (for example, a device at 06:01.b will still appear at
	  06:01.b to the frontend). This is similar to how Xen 2.0.x exposed
	  PCI devices to its driver domains. This may be required for drivers
	  which depend on finding their hardward in certain bus/slot
	  locations.

config XEN_PCIDEV_BACKEND_SLOT
	bool "Slot"
	---help---
	  This PCI Backend hides the true PCI topology and makes the frontend
	  think there is a single PCI bus with only the exported devices on it.
	  Contrary to the virtual PCI backend, a function becomes a new slot.
	  For example, a device at 03:05.2 will be re-assigned to 00:00.0. A
	  second device at 02:1a.1 will be re-assigned to 00:01.0.

config XEN_PCIDEV_BACKEND_CONTROLLER
	bool "Controller"
	depends on IA64
	---help---
	  This PCI backend virtualizes the PCI bus topology by providing a
	  virtual bus per PCI root device.  Devices which are physically under
	  the same root bus will appear on the same virtual bus.  For systems
	  with complex I/O addressing, this is the only backend which supports
	  extended I/O port spaces and MMIO translation offsets.  This backend
	  also supports slot virtualization.  For example, a device at
	  0000:01:02.1 will be re-assigned to 0000:00:00.0.  A second device
	  at 0000:02:05.0 (behind a P2P bridge on bus 0000:01) will be
	  re-assigned to 0000:00:01.0.  A third device at 0000:16:05.0 (under
	  a different PCI root bus) will be re-assigned to 0000:01:00.0.

endchoice

config XEN_PCIDEV_BE_DEBUG
	bool "PCI Backend Debugging"
	depends on XEN_PCIDEV_BACKEND

config XENFS
	tristate "Xen filesystem"
	depends on XEN
	default y
	help
	  The xen filesystem provides a way for domains to share
	  information with each other and with the hypervisor.
	  For example, by reading and writing the "xenbus" file, guests
	  may pass arbitrary information to the initial domain.
	  If in doubt, say yes.

config XEN_COMPAT_XENFS
       bool "Create compatibility mount point /proc/xen"
       depends on XENFS
       default y
       help
         The old xenstore userspace tools expect to find "xenbus"
         under /proc/xen, but "xenbus" is now found at the root of the
         xenfs filesystem.  Selecting this causes the kernel to create
         the compatibility mount point /proc/xen if it is running on
         a xen platform.
         If in doubt, say yes.

config XEN_SYS_HYPERVISOR
       bool "Create xen entries under /sys/hypervisor"
       depends on XEN && SYSFS
       select SYS_HYPERVISOR
       default y
       help
         Create entries under /sys/hypervisor describing the Xen
	 hypervisor environment.  When running native or in another
	 virtual environment, /sys/hypervisor will still be present,
	 but will have no xen contents.

<<<<<<< HEAD
config XEN_XENBUS_FRONTEND
       tristate

config XEN_GNTDEV
	tristate "userspace grant access device driver"
	depends on XEN
	select MMU_NOTIFIER
	help
	  Allows userspace processes use grants.

config XEN_S3
       def_bool y
       depends on XEN_DOM0 && ACPI

config ACPI_PROCESSOR_XEN
	   tristate
	   depends on XEN_DOM0 && ACPI_PROCESSOR && CPU_FREQ
	   default y
=======
config XEN_MCE
       def_bool y
       depends on XEN_DOM0 && X86_64 && X86_MCE_INTEL
>>>>>>> ef641e1a
<|MERGE_RESOLUTION|>--- conflicted
+++ resolved
@@ -166,7 +166,10 @@
 	 virtual environment, /sys/hypervisor will still be present,
 	 but will have no xen contents.
 
-<<<<<<< HEAD
+config XEN_MCE
+       def_bool y
+       depends on XEN_DOM0 && X86_64 && X86_MCE_INTEL
+
 config XEN_XENBUS_FRONTEND
        tristate
 
@@ -184,9 +187,4 @@
 config ACPI_PROCESSOR_XEN
 	   tristate
 	   depends on XEN_DOM0 && ACPI_PROCESSOR && CPU_FREQ
-	   default y
-=======
-config XEN_MCE
-       def_bool y
-       depends on XEN_DOM0 && X86_64 && X86_MCE_INTEL
->>>>>>> ef641e1a
+	   default y