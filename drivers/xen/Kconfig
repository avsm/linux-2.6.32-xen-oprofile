config XEN_BALLOON
	bool "Xen memory balloon driver"
	depends on XEN
	default y
	help
	  The balloon driver allows the Xen domain to request more memory from
	  the system to expand the domain's memory allocation, or alternatively
	  return unneeded memory to the system.

config XEN_SCRUB_PAGES
	bool "Scrub pages before returning them to system"
	depends on XEN_BALLOON
	default y
	help
	  Scrub pages before returning them to the system for reuse by
	  other domains.  This makes sure that any confidential data
	  is not accidentally visible to other domains.  Is it more
	  secure, but slightly less efficient.
	  If in doubt, say yes.

config XEN_DEV_EVTCHN
	tristate "Xen /dev/xen/evtchn device"
	depends on XEN
	default y
	help
	  The evtchn driver allows a userspace process to triger event
	  channels and to receive notification of an event channel
	  firing.
	  If in doubt, say yes.

<<<<<<< HEAD
config XEN_BACKEND
	bool "Backend driver support"
	depends on XEN_DOM0
	default y
	help
	  Support for backend device drivers that provide I/O services
	  to other virtual machines.

config XEN_NETDEV_BACKEND
       tristate "Xen backend network device"
       depends on XEN_BACKEND && NET
       help
         Implement the network backend driver, which passes packets
         from the guest domain's frontend drivers to the network.

config XEN_BLKDEV_BACKEND
	tristate "Block-device backend driver"
	depends on XEN_BACKEND && BLOCK
	help
	  The block-device backend driver allows the kernel to export its
	  block devices to other guests via a high-performance shared-memory
	  interface.

 
config XEN_BLKDEV_TAP
	tristate "Block-device tap backend driver"
	depends on XEN_BACKEND && BLOCK
	help
	  The block tap driver is an alternative to the block back driver
	  and allows VM block requests to be redirected to userspace through
	  a device interface.  The tap allows user-space development of
	  high-performance block backends, where disk images may be implemented
	  as files, in memory, or on other hosts across the network.  This
	  driver can safely coexist with the existing blockback driver.

config XEN_BLKBACK_PAGEMAP
	tristate
	depends on XEN_BLKDEV_BACKEND != n && XEN_BLKDEV_TAP != n
	default XEN_BLKDEV_BACKEND || XEN_BLKDEV_TAP
=======
config XEN_PCIDEV_BACKEND
	tristate "PCI-device backend driver"
	depends on PCI && XEN_BACKEND
	default XEN_BACKEND
	help
	  The PCI device backend driver allows the kernel to export arbitrary
	  PCI devices to other guests. If you select this to be a module, you
	  will need to make sure no other driver has bound to the device(s)
	  you want to make visible to other guests.

choice
	prompt "PCI Backend Mode"
	depends on XEN_PCIDEV_BACKEND
	default XEN_PCIDEV_BACKEND_VPCI if !IA64
	default XEN_PCIDEV_BACKEND_CONTROLLER if IA64

config XEN_PCIDEV_BACKEND_VPCI
	bool "Virtual PCI"
	---help---
	  This PCI Backend hides the true PCI topology and makes the frontend
	  think there is a single PCI bus with only the exported devices on it.
	  For example, a device at 03:05.0 will be re-assigned to 00:00.0. A
	  second device at 02:1a.1 will be re-assigned to 00:01.1.

config XEN_PCIDEV_BACKEND_PASS
	bool "Passthrough"
	---help---
	  This PCI Backend provides a real view of the PCI topology to the
	  frontend (for example, a device at 06:01.b will still appear at
	  06:01.b to the frontend). This is similar to how Xen 2.0.x exposed
	  PCI devices to its driver domains. This may be required for drivers
	  which depend on finding their hardward in certain bus/slot
	  locations.

config XEN_PCIDEV_BACKEND_SLOT
	bool "Slot"
	---help---
	  This PCI Backend hides the true PCI topology and makes the frontend
	  think there is a single PCI bus with only the exported devices on it.
	  Contrary to the virtual PCI backend, a function becomes a new slot.
	  For example, a device at 03:05.2 will be re-assigned to 00:00.0. A
	  second device at 02:1a.1 will be re-assigned to 00:01.0.

config XEN_PCIDEV_BACKEND_CONTROLLER
	bool "Controller"
	depends on IA64
	---help---
	  This PCI backend virtualizes the PCI bus topology by providing a
	  virtual bus per PCI root device.  Devices which are physically under
	  the same root bus will appear on the same virtual bus.  For systems
	  with complex I/O addressing, this is the only backend which supports
	  extended I/O port spaces and MMIO translation offsets.  This backend
	  also supports slot virtualization.  For example, a device at
	  0000:01:02.1 will be re-assigned to 0000:00:00.0.  A second device
	  at 0000:02:05.0 (behind a P2P bridge on bus 0000:01) will be
	  re-assigned to 0000:00:01.0.  A third device at 0000:16:05.0 (under
	  a different PCI root bus) will be re-assigned to 0000:01:00.0.

endchoice

config XEN_PCIDEV_BE_DEBUG
	bool "PCI Backend Debugging"
	depends on XEN_PCIDEV_BACKEND

>>>>>>> 1396f3d3

config XENFS
	tristate "Xen filesystem"
	depends on XEN
	default y
	help
	  The xen filesystem provides a way for domains to share
	  information with each other and with the hypervisor.
	  For example, by reading and writing the "xenbus" file, guests
	  may pass arbitrary information to the initial domain.
	  If in doubt, say yes.

config XEN_COMPAT_XENFS
       bool "Create compatibility mount point /proc/xen"
       depends on XENFS
       default y
       help
         The old xenstore userspace tools expect to find "xenbus"
         under /proc/xen, but "xenbus" is now found at the root of the
         xenfs filesystem.  Selecting this causes the kernel to create
         the compatibility mount point /proc/xen if it is running on
         a xen platform.
         If in doubt, say yes.

config XEN_SYS_HYPERVISOR
       bool "Create xen entries under /sys/hypervisor"
       depends on XEN && SYSFS
       select SYS_HYPERVISOR
       default y
       help
         Create entries under /sys/hypervisor describing the Xen
	 hypervisor environment.  When running native or in another
	 virtual environment, /sys/hypervisor will still be present,
	 but will have no xen contents.

config XEN_XENBUS_FRONTEND
       tristate

config XEN_GNTDEV
	tristate "userspace grant access device driver"
	depends on XEN
	select MMU_NOTIFIER
	help
	  Allows userspace processes use grants.<|MERGE_RESOLUTION|>--- conflicted
+++ resolved
@@ -28,7 +28,6 @@
 	  firing.
 	  If in doubt, say yes.
 
-<<<<<<< HEAD
 config XEN_BACKEND
 	bool "Backend driver support"
 	depends on XEN_DOM0
@@ -68,7 +67,7 @@
 	tristate
 	depends on XEN_BLKDEV_BACKEND != n && XEN_BLKDEV_TAP != n
 	default XEN_BLKDEV_BACKEND || XEN_BLKDEV_TAP
-=======
+
 config XEN_PCIDEV_BACKEND
 	tristate "PCI-device backend driver"
 	depends on PCI && XEN_BACKEND
@@ -133,8 +132,6 @@
 	bool "PCI Backend Debugging"
 	depends on XEN_PCIDEV_BACKEND
 
->>>>>>> 1396f3d3
-
 config XENFS
 	tristate "Xen filesystem"
 	depends on XEN
