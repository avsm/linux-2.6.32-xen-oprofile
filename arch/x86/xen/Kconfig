#
# This Kconfig describes xen options
#

config XEN
	bool "Xen guest support"
	select PARAVIRT
	select PARAVIRT_CLOCK
	depends on X86_64 || (X86_32 && X86_PAE && !X86_VISWS)
	depends on X86_CMPXCHG && X86_TSC
	help
	  This is the Linux Xen port.  Enabling this will allow the
	  kernel to boot in a paravirtualized environment under the
	  Xen hypervisor.

config XEN_MAX_DOMAIN_MEMORY
       int "Maximum allowed size of a domain in gigabytes"
       default 8 if X86_32
       default 32 if X86_64
       depends on XEN
       help
         The pseudo-physical to machine address array is sized
         according to the maximum possible memory size of a Xen
         domain.  This array uses 1 page per gigabyte, so there's no
         need to be too stingy here.

config XEN_SAVE_RESTORE
       bool
       depends on XEN && PM
       default y

config XEN_DEBUG_FS
	bool "Enable Xen debug and tuning parameters in debugfs"
	depends on XEN && DEBUG_FS
	default n
	help
	  Enable statistics output and various tuning options in debugfs.
	  Enabling this option may incur a significant performance overhead.

<<<<<<< HEAD
config XEN_DOM0
	bool "Enable Xen privileged domain support"
	depends on XEN && X86_IO_APIC && ACPI
	help
	  The Xen hypervisor requires a privileged domain ("dom0") to
	  actually manage the machine, provide devices drivers, etc.
	  This option enables dom0 support.  A dom0 kernel can also
	  run as an unprivileged domU kernel, or a kernel running
	  native on bare hardware.

# Dummy symbol since people have come to rely on the PRIVILEGED_GUEST
# name in tools.
config XEN_PRIVILEGED_GUEST
	def_bool XEN_DOM0

config XEN_DOM0_PCI
       def_bool y
       depends on XEN_DOM0 && PCI
       select PCI_XEN

config XEN_PCI_PASSTHROUGH
       bool #"Enable support for Xen PCI passthrough devices"
       depends on XEN && PCI
       select PCI_XEN
       help
         Enable support for passing PCI devices through to
	 unprivileged domains. (COMPLETELY UNTESTED)
=======
config SWIOTLB_XEN
       def_bool y
       depends on XEN && SWIOTLB
>>>>>>> 534297cd
<|MERGE_RESOLUTION|>--- conflicted
+++ resolved
@@ -37,7 +37,10 @@
 	  Enable statistics output and various tuning options in debugfs.
 	  Enabling this option may incur a significant performance overhead.
 
-<<<<<<< HEAD
+config SWIOTLB_XEN
+       def_bool y
+       depends on XEN && SWIOTLB
+
 config XEN_DOM0
 	bool "Enable Xen privileged domain support"
 	depends on XEN && X86_IO_APIC && ACPI
@@ -64,9 +67,4 @@
        select PCI_XEN
        help
          Enable support for passing PCI devices through to
-	 unprivileged domains. (COMPLETELY UNTESTED)
-=======
-config SWIOTLB_XEN
-       def_bool y
-       depends on XEN && SWIOTLB
->>>>>>> 534297cd
+	 unprivileged domains. (COMPLETELY UNTESTED)