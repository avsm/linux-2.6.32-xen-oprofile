#
# This Kconfig describes xen options
#

config XEN
	bool "Xen guest support"
	select PARAVIRT
	select PARAVIRT_CLOCK
	depends on X86_64 || (X86_32 && X86_PAE && !X86_VISWS)
	depends on X86_CMPXCHG && X86_TSC
	help
	  This is the Linux Xen port.  Enabling this will allow the
	  kernel to boot in a paravirtualized environment under the
	  Xen hypervisor.

config XEN_MAX_DOMAIN_MEMORY
       int "Maximum allowed size of a domain in gigabytes"
       default 8 if X86_32
       default 32 if X86_64
       depends on XEN
       help
         The pseudo-physical to machine address array is sized
         according to the maximum possible memory size of a Xen
         domain.  This array uses 1 page per gigabyte, so there's no
         need to be too stingy here.

config XEN_SAVE_RESTORE
       bool
       depends on XEN && PM
       default y

config XEN_DEBUG_FS
	bool "Enable Xen debug and tuning parameters in debugfs"
	depends on XEN && DEBUG_FS
	default n
	help
	  Enable statistics output and various tuning options in debugfs.
	  Enabling this option may incur a significant performance overhead.

<<<<<<< HEAD
config XEN_DOM0
	bool "Enable Xen privileged domain support"
	depends on XEN && X86_IO_APIC && ACPI
	help
	  The Xen hypervisor requires a privileged domain ("dom0") to
	  actually manage the machine, provide devices drivers, etc.
	  This option enables dom0 support.  A dom0 kernel can also
	  run as an unprivileged domU kernel, or a kernel running
	  native on bare hardware.

# Dummy symbol since people have come to rely on the PRIVILEGED_GUEST
# name in tools.
config XEN_PRIVILEGED_GUEST
	def_bool XEN_DOM0
=======
config XEN_DOM0_PCI
       def_bool y
       depends on XEN_DOM0 && PCI
       select PCI_XEN

config XEN_PCI_PASSTHROUGH
       bool #"Enable support for Xen PCI passthrough devices"
       depends on XEN && PCI
       select PCI_XEN
       help
         Enable support for passing PCI devices through to
	 unprivileged domains. (COMPLETELY UNTESTED)
>>>>>>> 3140d35d
<|MERGE_RESOLUTION|>--- conflicted
+++ resolved
@@ -37,7 +37,6 @@
 	  Enable statistics output and various tuning options in debugfs.
 	  Enabling this option may incur a significant performance overhead.
 
-<<<<<<< HEAD
 config XEN_DOM0
 	bool "Enable Xen privileged domain support"
 	depends on XEN && X86_IO_APIC && ACPI
@@ -52,7 +51,7 @@
 # name in tools.
 config XEN_PRIVILEGED_GUEST
 	def_bool XEN_DOM0
-=======
+
 config XEN_DOM0_PCI
        def_bool y
        depends on XEN_DOM0 && PCI
@@ -64,5 +63,4 @@
        select PCI_XEN
        help
          Enable support for passing PCI devices through to
-	 unprivileged domains. (COMPLETELY UNTESTED)
->>>>>>> 3140d35d
+	 unprivileged domains. (COMPLETELY UNTESTED)