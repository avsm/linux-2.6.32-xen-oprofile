--- conflicted
+++ resolved
@@ -625,12 +625,6 @@
 	return PagePinned(page);
 }
 
-<<<<<<< HEAD
-static bool xen_iomap_pte(pte_t pte)
-{
-	return pte_flags(pte) & _PAGE_IOMAP;
-}
-
 void xen_set_domain_pte(pte_t *ptep, pte_t pteval, unsigned domid)
 {
 	struct multicall_space mcs;
@@ -649,13 +643,6 @@
 }
 EXPORT_SYMBOL_GPL(xen_set_domain_pte);
 
-static void xen_set_iomap_pte(pte_t *ptep, pte_t pteval)
-{
-	xen_set_domain_pte(ptep, pteval, DOMID_IO);
-}
-
-=======
->>>>>>> 0b56d999
 static void xen_extend_mmu_update(const struct mmu_update *update)
 {
 	struct multicall_space mcs;
