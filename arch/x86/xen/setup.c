--- conflicted
+++ resolved
@@ -128,19 +128,6 @@
  **/
 char * __init xen_memory_setup(void)
 {
-<<<<<<< HEAD
-	static __initdata struct e820entry map[E820MAX];
-
-	unsigned long max_pfn = xen_start_info->nr_pages;
-	struct xen_memory_map memmap;
-	unsigned long long mem_end;
-	int op;
-	int rc;
-	int i;
-
-	max_pfn = min(MAX_DOMAIN_PAGES, max_pfn);
-	mem_end = PFN_PHYS((u64)max_pfn);
-=======
 	static struct e820entry map[E820MAX] __initdata;
 
 	unsigned long max_pfn = xen_start_info->nr_pages;
@@ -148,23 +135,19 @@
 	int rc;
 	struct xen_memory_map memmap;
 	unsigned long extra_pages = 0;
+	int op;
 	int i;
 
 	max_pfn = min(MAX_DOMAIN_PAGES, max_pfn);
 	mem_end = PFN_PHYS(max_pfn);
->>>>>>> 2726eee8
 
 	memmap.nr_entries = E820MAX;
 	set_xen_guest_handle(memmap.buffer, map);
 
-<<<<<<< HEAD
 	op = xen_initial_domain() ?
 		XENMEM_machine_memory_map :
 		XENMEM_memory_map;
 	rc = HYPERVISOR_memory_op(op, &memmap);
-=======
-	rc = HYPERVISOR_memory_op(XENMEM_memory_map, &memmap);
->>>>>>> 2726eee8
 	if (rc == -ENOSYS) {
 		memmap.nr_entries = 1;
 		map[0].addr = 0ULL;
@@ -177,10 +160,7 @@
 	BUG_ON(rc);
 
 	e820.nr_map = 0;
-<<<<<<< HEAD
-=======
 	xen_extra_mem_start = mem_end;
->>>>>>> 2726eee8
 	for (i = 0; i < memmap.nr_entries; i++) {
 		unsigned long long end = map[i].addr + map[i].size;
 		if (map[i].type == E820_RAM) {
@@ -189,11 +169,8 @@
 			if (end > mem_end) {
 				/* Truncate region to max_mem. */
 				map[i].size -= end - mem_end;
-<<<<<<< HEAD
-=======
 
 				extra_pages += PFN_DOWN(end - mem_end);
->>>>>>> 2726eee8
 			}
 		}
 		if (map[i].size > 0)
