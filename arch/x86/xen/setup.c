/*
 * Machine specific setup for xen
 *
 * Jeremy Fitzhardinge <jeremy@xensource.com>, XenSource Inc, 2007
 */

#include <linux/module.h>
#include <linux/sched.h>
#include <linux/mm.h>
#include <linux/pm.h>

#include <asm/elf.h>
#include <asm/hpet.h>
#include <asm/vdso.h>
#include <asm/e820.h>
#include <asm/setup.h>
#include <asm/acpi.h>
#include <asm/xen/hypervisor.h>
#include <asm/xen/hypercall.h>

#include <xen/xen.h>
#include <xen/page.h>
#include <xen/interface/callback.h>
#include <xen/interface/memory.h>
#include <xen/interface/physdev.h>
#include <xen/interface/memory.h>
#include <xen/features.h>

#include "xen-ops.h"
#include "vdso.h"

/* These are code, but not functions.  Defined in entry.S */
extern const char xen_hypervisor_callback[];
extern const char xen_failsafe_callback[];
extern void xen_sysenter_target(void);
extern void xen_syscall_target(void);
extern void xen_syscall32_target(void);

/* Amount of extra memory space we add to the e820 ranges */
phys_addr_t xen_extra_mem_start, xen_extra_mem_size;

/* 
 * The maximum amount of extra memory compared to the base size.  The
 * main scaling factor is the size of struct page.  At extreme ratios
 * of base:extra, all the base memory can be filled with page
 * structures for the extra memory, leaving no space for anything
 * else.
 * 
 * 10x seems like a reasonable balance between scaling flexibility and
 * leaving a practically usable system.
 */
#define EXTRA_MEM_RATIO		(10)

static __init void xen_add_extra_mem(unsigned long pages)
{
	u64 size = (u64)pages * PAGE_SIZE;
	u64 extra_start = xen_extra_mem_start + xen_extra_mem_size;

	if (!pages)
		return;

	e820_add_region(extra_start, size, E820_RAM);
	sanitize_e820_map(e820.map, ARRAY_SIZE(e820.map), &e820.nr_map);

	reserve_early(extra_start, extra_start + size, "XEN EXTRA");

	xen_extra_mem_size += size;

	xen_max_p2m_pfn = PFN_DOWN(extra_start + size);
}

static unsigned long __init xen_release_chunk(phys_addr_t start_addr,
					      phys_addr_t end_addr)
{
	struct xen_memory_reservation reservation = {
		.address_bits = 0,
		.extent_order = 0,
		.domid        = DOMID_SELF
	};
	unsigned long start, end;
	unsigned long len = 0;
	unsigned long pfn;
	int ret;

	start = PFN_UP(start_addr);
	end = PFN_DOWN(end_addr);

	if (end <= start)
		return 0;

	if (end < PFN_DOWN(ISA_END_ADDRESS))
		return 0;
	if (start < PFN_DOWN(ISA_END_ADDRESS))
		start = PFN_DOWN(ISA_END_ADDRESS);

	printk(KERN_INFO "xen_release_chunk: looking at area pfn %lx-%lx: ",
	       start, end);
	for(pfn = start; pfn < end; pfn++) {
		unsigned long mfn = pfn_to_mfn(pfn);

		/* Make sure pfn exists to start with */
		if (mfn == INVALID_P2M_ENTRY || mfn_to_pfn(mfn) != pfn)
			continue;

		set_xen_guest_handle(reservation.extent_start, &mfn);
		reservation.nr_extents = 1;

		ret = HYPERVISOR_memory_op(XENMEM_decrease_reservation,
					   &reservation);
		WARN(ret != 1, "Failed to release memory %lx-%lx err=%d\n",
		     start, end, ret);
		if (ret == 1) {
			set_phys_to_machine(pfn, INVALID_P2M_ENTRY);
			len++;
		}
	}
	printk(KERN_CONT "%ld pages freed\n", len);

	return len;
}

static unsigned long __init xen_return_unused_memory(unsigned long max_pfn,
						     const struct e820map *e820)
{
	phys_addr_t max_addr = PFN_PHYS(max_pfn);
	phys_addr_t last_end = 0;
	unsigned long released = 0;
	int i;

	for (i = 0; i < e820->nr_map && last_end < max_addr; i++) {
		phys_addr_t end = e820->map[i].addr;
		end = min(max_addr, end);

		released += xen_release_chunk(last_end, end);
		last_end = e820->map[i].addr + e820->map[i].size;
	}

	if (last_end < max_addr)
		released += xen_release_chunk(last_end, max_addr);

	printk(KERN_INFO "released %ld pages of unused memory\n", released);
	return released;
}

/**
 * machine_specific_memory_setup - Hook for machine specific memory setup.
 **/
char * __init xen_memory_setup(void)
{
	static struct e820entry map[E820MAX] __initdata;

	unsigned long max_pfn = xen_start_info->nr_pages;
	unsigned long long mem_end;
	int rc;
	struct xen_memory_map memmap;
	unsigned long extra_pages = 0;
	unsigned long extra_limit;
	int op;
	int i;

	max_pfn = min(MAX_DOMAIN_PAGES, max_pfn);
	mem_end = PFN_PHYS(max_pfn);

	memmap.nr_entries = E820MAX;
	set_xen_guest_handle(memmap.buffer, map);

	op = xen_initial_domain() ?
		XENMEM_machine_memory_map :
		XENMEM_memory_map;
	rc = HYPERVISOR_memory_op(op, &memmap);
	if (rc == -ENOSYS) {
		BUG_ON(xen_initial_domain());
		memmap.nr_entries = 1;
		map[0].addr = 0ULL;
		map[0].size = mem_end;
		/* 8MB slack (to balance backend allocations). */
		map[0].size += 8ULL << 20;
		map[0].type = E820_RAM;
		rc = 0;
	}
	BUG_ON(rc);

	e820.nr_map = 0;
	xen_extra_mem_start = mem_end;
	for (i = 0; i < memmap.nr_entries; i++) {
		unsigned long long end = map[i].addr + map[i].size;

		if (map[i].type == E820_RAM) {
			if (map[i].addr < mem_end && end > mem_end) {
				/* Truncate region to max_mem. */
				u64 delta = end - mem_end;

				map[i].size -= delta;
				extra_pages += PFN_DOWN(delta);

				end = mem_end;
			}
		}

		if (end > xen_extra_mem_start)
			xen_extra_mem_start = end;

		/* If region is non-RAM or below mem_end, add what remains */
		if ((map[i].type != E820_RAM || map[i].addr < mem_end) &&
		    map[i].size > 0)
			e820_add_region(map[i].addr, map[i].size, map[i].type);
	}

	/*
<<<<<<< HEAD
	 * Even though this is normal, usable memory under Xen, reserve
	 * ISA memory anyway because too many things think they can poke
	 * about in there.
	 *
	 * In a dom0 kernel, this region is identity mapped with the
	 * hardware ISA area, so it really is out of bounds.
=======
	 * In domU, the ISA region is normal, usable memory, but we
	 * reserve ISA memory anyway because too many things poke
	 * about in there.
	 *
	 * In Dom0, the host E820 information can leave gaps in the
	 * ISA range, which would cause us to release those pages.  To
	 * avoid this, we unconditionally reserve them here.
>>>>>>> fa9bb82f
	 */
	e820_add_region(ISA_START_ADDRESS, ISA_END_ADDRESS - ISA_START_ADDRESS,
			E820_RESERVED);

	/*
	 * Reserve Xen bits:
	 *  - mfn_list
	 *  - xen_start_info
	 * See comment above "struct start_info" in <xen/interface/xen.h>
	 */
	reserve_early(__pa(xen_start_info->mfn_list),
		      __pa(xen_start_info->pt_base),
			"XEN START INFO");

	sanitize_e820_map(e820.map, ARRAY_SIZE(e820.map), &e820.nr_map);

	extra_pages += xen_return_unused_memory(xen_start_info->nr_pages, &e820);

	/*
	 * Clamp the amount of extra memory to a EXTRA_MEM_RATIO
	 * factor the base size.  On non-highmem systems, the base
	 * size is the full initial memory allocation; on highmem it
	 * is limited to the max size of lowmem, so that it doesn't
	 * get completely filled.
	 *
	 * In principle there could be a problem in lowmem systems if
	 * the initial memory is also very large with respect to
	 * lowmem, but we won't try to deal with that here.
	 */
	extra_limit = min(EXTRA_MEM_RATIO * min(max_pfn, PFN_DOWN(MAXMEM)),
			  max_pfn + extra_pages);

	if (extra_limit >= max_pfn)
		extra_pages = extra_limit - max_pfn;
	else
		extra_pages = 0;

	xen_add_extra_mem(extra_pages);

	return "Xen";
}

static void xen_idle(void)
{
	local_irq_disable();

	if (need_resched())
		local_irq_enable();
	else {
		current_thread_info()->status &= ~TS_POLLING;
		smp_mb__after_clear_bit();
		safe_halt();
		current_thread_info()->status |= TS_POLLING;
	}
}

/*
 * Set the bit indicating "nosegneg" library variants should be used.
 * We only need to bother in pure 32-bit mode; compat 32-bit processes
 * can have un-truncated segments, so wrapping around is allowed.
 */
static void __init fiddle_vdso(void)
{
#ifdef CONFIG_X86_32
	u32 *mask;
	mask = VDSO32_SYMBOL(&vdso32_int80_start, NOTE_MASK);
	*mask |= 1 << VDSO_NOTE_NONEGSEG_BIT;
	mask = VDSO32_SYMBOL(&vdso32_sysenter_start, NOTE_MASK);
	*mask |= 1 << VDSO_NOTE_NONEGSEG_BIT;
#endif
}

static __cpuinit int register_callback(unsigned type, const void *func)
{
	struct callback_register callback = {
		.type = type,
		.address = XEN_CALLBACK(__KERNEL_CS, func),
		.flags = CALLBACKF_mask_events,
	};

	return HYPERVISOR_callback_op(CALLBACKOP_register, &callback);
}

void __cpuinit xen_enable_sysenter(void)
{
	int ret;
	unsigned sysenter_feature;

#ifdef CONFIG_X86_32
	sysenter_feature = X86_FEATURE_SEP;
#else
	sysenter_feature = X86_FEATURE_SYSENTER32;
#endif

	if (!boot_cpu_has(sysenter_feature))
		return;

	ret = register_callback(CALLBACKTYPE_sysenter, xen_sysenter_target);
	if(ret != 0)
		setup_clear_cpu_cap(sysenter_feature);
}

void __cpuinit xen_enable_syscall(void)
{
#ifdef CONFIG_X86_64
	int ret;

	ret = register_callback(CALLBACKTYPE_syscall, xen_syscall_target);
	if (ret != 0) {
		printk(KERN_ERR "Failed to set syscall callback: %d\n", ret);
		/* Pretty fatal; 64-bit userspace has no other
		   mechanism for syscalls. */
	}

	if (boot_cpu_has(X86_FEATURE_SYSCALL32)) {
		ret = register_callback(CALLBACKTYPE_syscall32,
					xen_syscall32_target);
		if (ret != 0)
			setup_clear_cpu_cap(X86_FEATURE_SYSCALL32);
	}
#endif /* CONFIG_X86_64 */
}

void __init xen_arch_setup(void)
{
	struct physdev_set_iopl set_iopl;
	int rc;

	xen_panic_handler_init();

	HYPERVISOR_vm_assist(VMASST_CMD_enable, VMASST_TYPE_4gb_segments);
	HYPERVISOR_vm_assist(VMASST_CMD_enable, VMASST_TYPE_writable_pagetables);

	if (!xen_feature(XENFEAT_auto_translated_physmap))
		HYPERVISOR_vm_assist(VMASST_CMD_enable,
				     VMASST_TYPE_pae_extended_cr3);

	if (register_callback(CALLBACKTYPE_event, xen_hypervisor_callback) ||
	    register_callback(CALLBACKTYPE_failsafe, xen_failsafe_callback))
		BUG();

	xen_enable_sysenter();
	xen_enable_syscall();

	set_iopl.iopl = 1;
	rc = HYPERVISOR_physdev_op(PHYSDEVOP_set_iopl, &set_iopl);
	if (rc != 0)
		printk(KERN_INFO "physdev_op failed %d\n", rc);

#ifdef CONFIG_ACPI
	if (!(xen_start_info->flags & SIF_INITDOMAIN)) {
		printk(KERN_INFO "ACPI in unprivileged domain disabled\n");
		disable_acpi();
	}
#endif

	/* 
	 * Xen hypervisor uses HPET to wakeup cpu from deep c-states,
	 * so the HPET usage in dom0 must be forbidden.
	 */
	disable_hpet(NULL);

	memcpy(boot_command_line, xen_start_info->cmd_line,
	       MAX_GUEST_CMDLINE > COMMAND_LINE_SIZE ?
	       COMMAND_LINE_SIZE : MAX_GUEST_CMDLINE);

	pm_idle = xen_idle;

	fiddle_vdso();
}<|MERGE_RESOLUTION|>--- conflicted
+++ resolved
@@ -207,14 +207,6 @@
 	}
 
 	/*
-<<<<<<< HEAD
-	 * Even though this is normal, usable memory under Xen, reserve
-	 * ISA memory anyway because too many things think they can poke
-	 * about in there.
-	 *
-	 * In a dom0 kernel, this region is identity mapped with the
-	 * hardware ISA area, so it really is out of bounds.
-=======
 	 * In domU, the ISA region is normal, usable memory, but we
 	 * reserve ISA memory anyway because too many things poke
 	 * about in there.
@@ -222,7 +214,6 @@
 	 * In Dom0, the host E820 information can leave gaps in the
 	 * ISA range, which would cause us to release those pages.  To
 	 * avoid this, we unconditionally reserve them here.
->>>>>>> fa9bb82f
 	 */
 	e820_add_region(ISA_START_ADDRESS, ISA_END_ADDRESS - ISA_START_ADDRESS,
 			E820_RESERVED);
