/*
 * Core of Xen paravirt_ops implementation.
 *
 * This file contains the xen_paravirt_ops structure itself, and the
 * implementations for:
 * - privileged instructions
 * - interrupt flags
 * - segment operations
 * - booting and setup
 *
 * Jeremy Fitzhardinge <jeremy@xensource.com>, XenSource Inc, 2007
 */

#include <linux/kernel.h>
#include <linux/init.h>
#include <linux/smp.h>
#include <linux/preempt.h>
#include <linux/hardirq.h>
#include <linux/percpu.h>
#include <linux/delay.h>
#include <linux/start_kernel.h>
#include <linux/sched.h>
#include <linux/kprobes.h>
#include <linux/bootmem.h>
#include <linux/module.h>
#include <linux/mm.h>
#include <linux/page-flags.h>
#include <linux/highmem.h>
#include <linux/console.h>

#include <xen/xen.h>
#include <xen/interface/xen.h>
#include <xen/interface/version.h>
#include <xen/interface/physdev.h>
#include <xen/interface/vcpu.h>
#include <xen/features.h>
#include <xen/page.h>
#include <xen/hvc-console.h>

#include <asm/paravirt.h>
#include <asm/apic.h>
#include <asm/page.h>
#include <asm/xen/hypercall.h>
#include <asm/xen/hypervisor.h>
#include <asm/fixmap.h>
#include <asm/processor.h>
#include <asm/proto.h>
#include <asm/msr-index.h>
#include <asm/traps.h>
#include <asm/setup.h>
#include <asm/desc.h>
#include <asm/pgalloc.h>
#include <asm/pgtable.h>
#include <asm/tlbflush.h>
#include <asm/reboot.h>
#include <asm/stackprotector.h>

#include "xen-ops.h"
#include "mmu.h"
#include "multicalls.h"

EXPORT_SYMBOL_GPL(hypercall_page);

DEFINE_PER_CPU(struct vcpu_info *, xen_vcpu);
DEFINE_PER_CPU(struct vcpu_info, xen_vcpu_info);

enum xen_domain_type xen_domain_type = XEN_NATIVE;
EXPORT_SYMBOL_GPL(xen_domain_type);

unsigned long *machine_to_phys_mapping = (void *)MACH2PHYS_VIRT_START;
EXPORT_SYMBOL(machine_to_phys_mapping);
unsigned int   machine_to_phys_order;
EXPORT_SYMBOL(machine_to_phys_order);

struct start_info *xen_start_info;
EXPORT_SYMBOL_GPL(xen_start_info);

struct shared_info xen_dummy_shared_info;

void *xen_initial_gdt;

/*
 * Point at some empty memory to start with. We map the real shared_info
 * page as soon as fixmap is up and running.
 */
struct shared_info *HYPERVISOR_shared_info = (void *)&xen_dummy_shared_info;

/*
 * Flag to determine whether vcpu info placement is available on all
 * VCPUs.  We assume it is to start with, and then set it to zero on
 * the first failure.  This is because it can succeed on some VCPUs
 * and not others, since it can involve hypervisor memory allocation,
 * or because the guest failed to guarantee all the appropriate
 * constraints on all VCPUs (ie buffer can't cross a page boundary).
 *
 * Note that any particular CPU may be using a placed vcpu structure,
 * but we can only optimise if the all are.
 *
 * 0: not available, 1: available
 */
static int have_vcpu_info_placement = 1;

static void xen_vcpu_setup(int cpu)
{
	struct vcpu_register_vcpu_info info;
	int err;
	struct vcpu_info *vcpup;

	BUG_ON(HYPERVISOR_shared_info == &xen_dummy_shared_info);
	per_cpu(xen_vcpu, cpu) = &HYPERVISOR_shared_info->vcpu_info[cpu];

	if (!have_vcpu_info_placement)
		return;		/* already tested, not available */

	vcpup = &per_cpu(xen_vcpu_info, cpu);

	info.mfn = arbitrary_virt_to_mfn(vcpup);
	info.offset = offset_in_page(vcpup);

	printk(KERN_DEBUG "trying to map vcpu_info %d at %p, mfn %llx, offset %d\n",
	       cpu, vcpup, info.mfn, info.offset);

	/* Check to see if the hypervisor will put the vcpu_info
	   structure where we want it, which allows direct access via
	   a percpu-variable. */
	err = HYPERVISOR_vcpu_op(VCPUOP_register_vcpu_info, cpu, &info);

	if (err) {
		printk(KERN_DEBUG "register_vcpu_info failed: err=%d\n", err);
		have_vcpu_info_placement = 0;
	} else {
		/* This cpu is using the registered vcpu info, even if
		   later ones fail to. */
		per_cpu(xen_vcpu, cpu) = vcpup;

		printk(KERN_DEBUG "cpu %d using vcpu_info at %p\n",
		       cpu, vcpup);
	}
}

/*
 * On restore, set the vcpu placement up again.
 * If it fails, then we're in a bad state, since
 * we can't back out from using it...
 */
void xen_vcpu_restore(void)
{
	int cpu;

	for_each_online_cpu(cpu) {
		bool other_cpu = (cpu != smp_processor_id());

		if (other_cpu &&
		    HYPERVISOR_vcpu_op(VCPUOP_down, cpu, NULL))
			BUG();

		xen_setup_runstate_info(cpu);

		if (have_vcpu_info_placement)
			xen_vcpu_setup(cpu);

		if (other_cpu &&
		    HYPERVISOR_vcpu_op(VCPUOP_up, cpu, NULL))
			BUG();
	}
}

static void __init xen_banner(void)
{
	unsigned version = HYPERVISOR_xen_version(XENVER_version, NULL);
	struct xen_extraversion extra;
	HYPERVISOR_xen_version(XENVER_extraversion, &extra);

	printk(KERN_INFO "Booting paravirtualized kernel on %s\n",
	       pv_info.name);
	printk(KERN_INFO "Xen version: %d.%d%s%s%s\n",
	       version >> 16, version & 0xffff, extra.extraversion,
	       xen_feature(XENFEAT_mmu_pt_update_preserve_ad) ?
			" (preserve-AD)" : "",
	       xen_initial_domain() ? " (dom0)" : "");
}

static __read_mostly unsigned int cpuid_leaf1_edx_mask = ~0;
static __read_mostly unsigned int cpuid_leaf1_ecx_mask = ~0;
static __read_mostly unsigned int cpuid_leaf81_edx_mask = ~0;

static void xen_cpuid(unsigned int *ax, unsigned int *bx,
		      unsigned int *cx, unsigned int *dx)
{
	unsigned maskebx = ~0;
	unsigned maskecx = ~0;
	unsigned maskedx = ~0;

	/*
	 * Mask out inconvenient features, to try and disable as many
	 * unsupported kernel subsystems as possible.
	 */
	switch (*ax) {
	case 0x1:
		maskecx = cpuid_leaf1_ecx_mask;
		maskedx = cpuid_leaf1_edx_mask;
		break;

	case 0xb:
		/* Suppress extended topology stuff */
		maskebx = 0;
		break;

	case 0x80000001:
		maskedx = cpuid_leaf81_edx_mask;
		break;
	}

	asm(XEN_EMULATE_PREFIX "cpuid"
		: "=a" (*ax),
		  "=b" (*bx),
		  "=c" (*cx),
		  "=d" (*dx)
		: "0" (*ax), "2" (*cx));

	*bx &= maskebx;
	*cx &= maskecx;
	*dx &= maskedx;
}

static __init void xen_init_cpuid_mask(void)
{
	unsigned int ax, bx, cx, dx;

	cpuid_leaf1_edx_mask =
		~((1 << X86_FEATURE_MCE)  |  /* disable MCE */
		  (1 << X86_FEATURE_MCA)  |  /* disable MCA */
		  (1 << X86_FEATURE_PAT)  |  /* disable PAT */
		  (1 << X86_FEATURE_ACC));   /* thermal monitoring */

	cpuid_leaf81_edx_mask = ~(1 << (X86_FEATURE_GBPAGES % 32));

	if (!xen_initial_domain())
		cpuid_leaf1_edx_mask &=
			~((1 << X86_FEATURE_APIC) |  /* disable local APIC */
			  (1 << X86_FEATURE_ACPI));  /* disable ACPI */

	ax = 1;
	cx = 0;
	xen_cpuid(&ax, &bx, &cx, &dx);

	/* cpuid claims we support xsave; try enabling it to see what happens */
	if (cx & (1 << (X86_FEATURE_XSAVE % 32))) {
		unsigned long cr4;

		set_in_cr4(X86_CR4_OSXSAVE);
		
		cr4 = read_cr4();

		if ((cr4 & X86_CR4_OSXSAVE) == 0)
			cpuid_leaf1_ecx_mask &= ~(1 << (X86_FEATURE_XSAVE % 32));

		clear_in_cr4(X86_CR4_OSXSAVE);
	}
}

static void xen_set_debugreg(int reg, unsigned long val)
{
	HYPERVISOR_set_debugreg(reg, val);
}

static unsigned long xen_get_debugreg(int reg)
{
	return HYPERVISOR_get_debugreg(reg);
}

static void xen_end_context_switch(struct task_struct *next)
{
	xen_mc_flush();
	paravirt_end_context_switch(next);
}

static unsigned long xen_store_tr(void)
{
	return 0;
}

/*
 * Set the page permissions for a particular virtual address.  If the
 * address is a vmalloc mapping (or other non-linear mapping), then
 * find the linear mapping of the page and also set its protections to
 * match.
 */
static void set_aliased_prot(void *v, pgprot_t prot)
{
	int level;
	pte_t *ptep;
	pte_t pte;
	unsigned long pfn;
	struct page *page;

	ptep = lookup_address((unsigned long)v, &level);
	BUG_ON(ptep == NULL);

	pfn = pte_pfn(*ptep);
	page = pfn_to_page(pfn);

	pte = pfn_pte(pfn, prot);

	if (HYPERVISOR_update_va_mapping((unsigned long)v, pte, 0))
		BUG();

	if (!PageHighMem(page)) {
		void *av = __va(PFN_PHYS(pfn));

		if (av != v)
			if (HYPERVISOR_update_va_mapping((unsigned long)av, pte, 0))
				BUG();
	} else
		kmap_flush_unused();
}

static void xen_alloc_ldt(struct desc_struct *ldt, unsigned entries)
{
	const unsigned entries_per_page = PAGE_SIZE / LDT_ENTRY_SIZE;
	int i;

	for(i = 0; i < entries; i += entries_per_page)
		set_aliased_prot(ldt + i, PAGE_KERNEL_RO);
}

static void xen_free_ldt(struct desc_struct *ldt, unsigned entries)
{
	const unsigned entries_per_page = PAGE_SIZE / LDT_ENTRY_SIZE;
	int i;

	for(i = 0; i < entries; i += entries_per_page)
		set_aliased_prot(ldt + i, PAGE_KERNEL);
}

static void xen_set_ldt(const void *addr, unsigned entries)
{
	struct mmuext_op *op;
	struct multicall_space mcs = xen_mc_entry(sizeof(*op));

	op = mcs.args;
	op->cmd = MMUEXT_SET_LDT;
	op->arg1.linear_addr = (unsigned long)addr;
	op->arg2.nr_ents = entries;

	MULTI_mmuext_op(mcs.mc, op, 1, NULL, DOMID_SELF);

	xen_mc_issue(PARAVIRT_LAZY_CPU);
}

static void xen_load_gdt(const struct desc_ptr *dtr)
{
	unsigned long va = dtr->address;
	unsigned int size = dtr->size + 1;
	unsigned pages = (size + PAGE_SIZE - 1) / PAGE_SIZE;
	unsigned long frames[pages];
	int f;

	/*
	 * A GDT can be up to 64k in size, which corresponds to 8192
	 * 8-byte entries, or 16 4k pages..
	 */

	BUG_ON(size > 65536);
	BUG_ON(va & ~PAGE_MASK);

	for (f = 0; va < dtr->address + size; va += PAGE_SIZE, f++) {
		int level;
		pte_t *ptep;
		unsigned long pfn, mfn;
		void *virt;

		/*
		 * The GDT is per-cpu and is in the percpu data area.
		 * That can be virtually mapped, so we need to do a
		 * page-walk to get the underlying MFN for the
		 * hypercall.  The page can also be in the kernel's
		 * linear range, so we need to RO that mapping too.
		 */
		ptep = lookup_address(va, &level);
		BUG_ON(ptep == NULL);

		pfn = pte_pfn(*ptep);
		mfn = pfn_to_mfn(pfn);
		virt = __va(PFN_PHYS(pfn));

		frames[f] = mfn;

		make_lowmem_page_readonly((void *)va);
		make_lowmem_page_readonly(virt);
	}

	if (HYPERVISOR_set_gdt(frames, size / sizeof(struct desc_struct)))
		BUG();
}

/*
 * load_gdt for early boot, when the gdt is only mapped once
 */
static __init void xen_load_gdt_boot(const struct desc_ptr *dtr)
{
	unsigned long va = dtr->address;
	unsigned int size = dtr->size + 1;
	unsigned pages = (size + PAGE_SIZE - 1) / PAGE_SIZE;
	unsigned long frames[pages];
	int f;

	/*
	 * A GDT can be up to 64k in size, which corresponds to 8192
	 * 8-byte entries, or 16 4k pages..
	 */

	BUG_ON(size > 65536);
	BUG_ON(va & ~PAGE_MASK);

	for (f = 0; va < dtr->address + size; va += PAGE_SIZE, f++) {
		pte_t pte;
		unsigned long pfn, mfn;

		pfn = virt_to_pfn(va);
		mfn = pfn_to_mfn(pfn);

		pte = pfn_pte(pfn, PAGE_KERNEL_RO);

		if (HYPERVISOR_update_va_mapping(va, pte, 0))
			BUG();

		frames[f] = mfn;
	}

	if (HYPERVISOR_set_gdt(frames, size / sizeof(struct desc_struct)))
		BUG();
}

static void load_TLS_descriptor(struct thread_struct *t,
				unsigned int cpu, unsigned int i)
{
	struct desc_struct *gdt = get_cpu_gdt_table(cpu);
	xmaddr_t maddr = arbitrary_virt_to_machine(&gdt[GDT_ENTRY_TLS_MIN+i]);
	struct multicall_space mc = __xen_mc_entry(0);

	MULTI_update_descriptor(mc.mc, maddr.maddr, t->tls_array[i]);
}

static void xen_load_tls(struct thread_struct *t, unsigned int cpu)
{
	/*
	 * XXX sleazy hack: If we're being called in a lazy-cpu zone
	 * and lazy gs handling is enabled, it means we're in a
	 * context switch, and %gs has just been saved.  This means we
	 * can zero it out to prevent faults on exit from the
	 * hypervisor if the next process has no %gs.  Either way, it
	 * has been saved, and the new value will get loaded properly.
	 * This will go away as soon as Xen has been modified to not
	 * save/restore %gs for normal hypercalls.
	 *
	 * On x86_64, this hack is not used for %gs, because gs points
	 * to KERNEL_GS_BASE (and uses it for PDA references), so we
	 * must not zero %gs on x86_64
	 *
	 * For x86_64, we need to zero %fs, otherwise we may get an
	 * exception between the new %fs descriptor being loaded and
	 * %fs being effectively cleared at __switch_to().
	 */
	if (paravirt_get_lazy_mode() == PARAVIRT_LAZY_CPU) {
#ifdef CONFIG_X86_32
		lazy_load_gs(0);
#else
		loadsegment(fs, 0);
#endif
	}

	xen_mc_batch();

	load_TLS_descriptor(t, cpu, 0);
	load_TLS_descriptor(t, cpu, 1);
	load_TLS_descriptor(t, cpu, 2);

	xen_mc_issue(PARAVIRT_LAZY_CPU);
}

#ifdef CONFIG_X86_64
static void xen_load_gs_index(unsigned int idx)
{
	if (HYPERVISOR_set_segment_base(SEGBASE_GS_USER_SEL, idx))
		BUG();
}
#endif

static void xen_write_ldt_entry(struct desc_struct *dt, int entrynum,
				const void *ptr)
{
	xmaddr_t mach_lp = arbitrary_virt_to_machine(&dt[entrynum]);
	u64 entry = *(u64 *)ptr;

	preempt_disable();

	xen_mc_flush();
	if (HYPERVISOR_update_descriptor(mach_lp.maddr, entry))
		BUG();

	preempt_enable();
}

static int cvt_gate_to_trap(int vector, const gate_desc *val,
			    struct trap_info *info)
{
	unsigned long addr;

	if (val->type != GATE_TRAP && val->type != GATE_INTERRUPT)
		return 0;

	info->vector = vector;

	addr = gate_offset(*val);
#ifdef CONFIG_X86_64
	/*
	 * Look for known traps using IST, and substitute them
	 * appropriately.  The debugger ones are the only ones we care
	 * about.  Xen will handle faults like double_fault and
	 * machine_check, so we should never see them.  Warn if
	 * there's an unexpected IST-using fault handler.
	 */
	if (addr == (unsigned long)debug)
		addr = (unsigned long)xen_debug;
	else if (addr == (unsigned long)int3)
		addr = (unsigned long)xen_int3;
	else if (addr == (unsigned long)stack_segment)
		addr = (unsigned long)xen_stack_segment;
	else if (addr == (unsigned long)double_fault ||
		 addr == (unsigned long)nmi) {
		/* Don't need to handle these */
		return 0;
#ifdef CONFIG_X86_MCE
	} else if (addr == (unsigned long)machine_check) {
		return 0;
#endif
	} else if (WARN(val->ist != 0,
			"Unknown IST-using trap: vector %d, %pF, val->ist=%d\n",
			vector, (void *)addr, val->ist))
		return 0;
#endif	/* CONFIG_X86_64 */
	info->address = addr;

	info->cs = gate_segment(*val);
	info->flags = val->dpl;
	/* interrupt gates clear IF */
	if (val->type == GATE_INTERRUPT)
		info->flags |= 1 << 2;

	return 1;
}

/* Locations of each CPU's IDT */
static DEFINE_PER_CPU(struct desc_ptr, idt_desc);

/* Set an IDT entry.  If the entry is part of the current IDT, then
   also update Xen. */
static void xen_write_idt_entry(gate_desc *dt, int entrynum, const gate_desc *g)
{
	unsigned long p = (unsigned long)&dt[entrynum];
	unsigned long start, end;

	preempt_disable();

	start = __get_cpu_var(idt_desc).address;
	end = start + __get_cpu_var(idt_desc).size + 1;

	xen_mc_flush();

	native_write_idt_entry(dt, entrynum, g);

	if (p >= start && (p + 8) <= end) {
		struct trap_info info[2];

		info[1].address = 0;

		if (cvt_gate_to_trap(entrynum, g, &info[0]))
			if (HYPERVISOR_set_trap_table(info))
				BUG();
	}

	preempt_enable();
}

static void xen_convert_trap_info(const struct desc_ptr *desc,
				  struct trap_info *traps)
{
	unsigned in, out, count;

	count = (desc->size+1) / sizeof(gate_desc);
	BUG_ON(count > 256);

	for (in = out = 0; in < count; in++) {
		gate_desc *entry = (gate_desc*)(desc->address) + in;

		if (cvt_gate_to_trap(in, entry, &traps[out]))
			out++;
	}
	traps[out].address = 0;
}

void xen_copy_trap_info(struct trap_info *traps)
{
	const struct desc_ptr *desc = &__get_cpu_var(idt_desc);

	xen_convert_trap_info(desc, traps);
}

/* Load a new IDT into Xen.  In principle this can be per-CPU, so we
   hold a spinlock to protect the static traps[] array (static because
   it avoids allocation, and saves stack space). */
static void xen_load_idt(const struct desc_ptr *desc)
{
	static DEFINE_SPINLOCK(lock);
	static struct trap_info traps[257];

	spin_lock(&lock);

	__get_cpu_var(idt_desc) = *desc;

	xen_convert_trap_info(desc, traps);

	xen_mc_flush();
	if (HYPERVISOR_set_trap_table(traps))
		BUG();

	spin_unlock(&lock);
}

/* Write a GDT descriptor entry.  Ignore LDT descriptors, since
   they're handled differently. */
static void xen_write_gdt_entry(struct desc_struct *dt, int entry,
				const void *desc, int type)
{
	preempt_disable();

	switch (type) {
	case DESC_LDT:
	case DESC_TSS:
		/* ignore */
		break;

	default: {
		xmaddr_t maddr = arbitrary_virt_to_machine(&dt[entry]);

		xen_mc_flush();
		if (HYPERVISOR_update_descriptor(maddr.maddr, *(u64 *)desc))
			BUG();
	}

	}

	preempt_enable();
}

/*
 * Version of write_gdt_entry for use at early boot-time needed to
 * update an entry as simply as possible.
 */
static __init void xen_write_gdt_entry_boot(struct desc_struct *dt, int entry,
					    const void *desc, int type)
{
	switch (type) {
	case DESC_LDT:
	case DESC_TSS:
		/* ignore */
		break;

	default: {
		xmaddr_t maddr = virt_to_machine(&dt[entry]);

		if (HYPERVISOR_update_descriptor(maddr.maddr, *(u64 *)desc))
			dt[entry] = *(struct desc_struct *)desc;
	}

	}
}

static void xen_load_sp0(struct tss_struct *tss,
			 struct thread_struct *thread)
{
	struct multicall_space mcs = xen_mc_entry(0);
	MULTI_stack_switch(mcs.mc, __KERNEL_DS, thread->sp0);
	xen_mc_issue(PARAVIRT_LAZY_CPU);
}

static void xen_set_iopl_mask(unsigned mask)
{
	struct physdev_set_iopl set_iopl;

	/* Force the change at ring 0. */
	set_iopl.iopl = (mask == 0) ? 1 : (mask >> 12) & 3;
	HYPERVISOR_physdev_op(PHYSDEVOP_set_iopl, &set_iopl);
}

static void xen_set_io_bitmap(struct thread_struct *thread,
			      unsigned long bytes_updated)
{
	struct physdev_set_iobitmap set_iobitmap;

	set_xen_guest_handle(set_iobitmap.bitmap,
			     (char *)thread->io_bitmap_ptr);
	set_iobitmap.nr_ports = thread->io_bitmap_ptr ? IO_BITMAP_BITS : 0;
	WARN_ON(HYPERVISOR_physdev_op(PHYSDEVOP_set_iobitmap,
				      &set_iobitmap));
}

static void xen_io_delay(void)
{
}

#ifdef CONFIG_X86_LOCAL_APIC
static u32 xen_apic_read(u32 reg)
{
	return 0;
}

static void xen_apic_write(u32 reg, u32 val)
{
	/* Warn to see if there's any stray references */
	WARN_ON(1);
}

static u64 xen_apic_icr_read(void)
{
	return 0;
}

static void xen_apic_icr_write(u32 low, u32 id)
{
	/* Warn to see if there's any stray references */
	WARN_ON(1);
}

static void xen_apic_wait_icr_idle(void)
{
        return;
}

static u32 xen_safe_apic_wait_icr_idle(void)
{
        return 0;
}

static __init void set_xen_basic_apic_ops(void)
{
	apic->read = xen_apic_read;
	apic->write = xen_apic_write;
	apic->icr_read = xen_apic_icr_read;
	apic->icr_write = xen_apic_icr_write;
	apic->wait_icr_idle = xen_apic_wait_icr_idle;
	apic->safe_wait_icr_idle = xen_safe_apic_wait_icr_idle;
}

#endif

static void xen_clts(void)
{
	struct multicall_space mcs;

	mcs = xen_mc_entry(0);

	MULTI_fpu_taskswitch(mcs.mc, 0);

	xen_mc_issue(PARAVIRT_LAZY_CPU);
}

static DEFINE_PER_CPU(unsigned long, xen_cr0_value);

static unsigned long xen_read_cr0(void)
{
	unsigned long cr0 = percpu_read(xen_cr0_value);

	if (unlikely(cr0 == 0)) {
		cr0 = native_read_cr0();
		percpu_write(xen_cr0_value, cr0);
	}

	return cr0;
}

static void xen_write_cr0(unsigned long cr0)
{
	struct multicall_space mcs;

	percpu_write(xen_cr0_value, cr0);

	/* Only pay attention to cr0.TS; everything else is
	   ignored. */
	mcs = xen_mc_entry(0);

	MULTI_fpu_taskswitch(mcs.mc, (cr0 & X86_CR0_TS) != 0);

	xen_mc_issue(PARAVIRT_LAZY_CPU);
}

static void xen_write_cr4(unsigned long cr4)
{
	cr4 &= ~X86_CR4_PGE;
	cr4 &= ~X86_CR4_PSE;

	native_write_cr4(cr4);
}

static int xen_write_msr_safe(unsigned int msr, unsigned low, unsigned high)
{
	int ret;

	ret = 0;

	switch (msr) {
#ifdef CONFIG_X86_64
		unsigned which;
		u64 base;

	case MSR_FS_BASE:		which = SEGBASE_FS; goto set;
	case MSR_KERNEL_GS_BASE:	which = SEGBASE_GS_USER; goto set;
	case MSR_GS_BASE:		which = SEGBASE_GS_KERNEL; goto set;

	set:
		base = ((u64)high << 32) | low;
		if (HYPERVISOR_set_segment_base(which, base) != 0)
			ret = -EIO;
		break;
#endif

	case MSR_STAR:
	case MSR_CSTAR:
	case MSR_LSTAR:
	case MSR_SYSCALL_MASK:
	case MSR_IA32_SYSENTER_CS:
	case MSR_IA32_SYSENTER_ESP:
	case MSR_IA32_SYSENTER_EIP:
		/* Fast syscall setup is all done in hypercalls, so
		   these are all ignored.  Stub them out here to stop
		   Xen console noise. */
		break;

	default:
		ret = native_write_msr_safe(msr, low, high);
	}

	return ret;
}

void xen_setup_shared_info(void)
{
	if (!xen_feature(XENFEAT_auto_translated_physmap)) {
		set_fixmap(FIX_PARAVIRT_BOOTMAP,
			   xen_start_info->shared_info);

		HYPERVISOR_shared_info =
			(struct shared_info *)fix_to_virt(FIX_PARAVIRT_BOOTMAP);
	} else
		HYPERVISOR_shared_info =
			(struct shared_info *)__va(xen_start_info->shared_info);

#ifndef CONFIG_SMP
	/* In UP this is as good a place as any to set up shared info */
	xen_setup_vcpu_info_placement();
#endif

	xen_setup_mfn_list_list();
}

/* This is called once we have the cpu_possible_map */
void xen_setup_vcpu_info_placement(void)
{
	int cpu;

	for_each_possible_cpu(cpu)
		xen_vcpu_setup(cpu);

	/* xen_vcpu_setup managed to place the vcpu_info within the
	   percpu area for all cpus, so make use of it */
	if (have_vcpu_info_placement) {
		printk(KERN_INFO "Xen: using vcpu_info placement\n");

		pv_irq_ops.save_fl = __PV_IS_CALLEE_SAVE(xen_save_fl_direct);
		pv_irq_ops.restore_fl = __PV_IS_CALLEE_SAVE(xen_restore_fl_direct);
		pv_irq_ops.irq_disable = __PV_IS_CALLEE_SAVE(xen_irq_disable_direct);
		pv_irq_ops.irq_enable = __PV_IS_CALLEE_SAVE(xen_irq_enable_direct);
		pv_mmu_ops.read_cr2 = xen_read_cr2_direct;
	}
}

static unsigned xen_patch(u8 type, u16 clobbers, void *insnbuf,
			  unsigned long addr, unsigned len)
{
	char *start, *end, *reloc;
	unsigned ret;

	start = end = reloc = NULL;

#define SITE(op, x)							\
	case PARAVIRT_PATCH(op.x):					\
	if (have_vcpu_info_placement) {					\
		start = (char *)xen_##x##_direct;			\
		end = xen_##x##_direct_end;				\
		reloc = xen_##x##_direct_reloc;				\
	}								\
	goto patch_site

	switch (type) {
		SITE(pv_irq_ops, irq_enable);
		SITE(pv_irq_ops, irq_disable);
		SITE(pv_irq_ops, save_fl);
		SITE(pv_irq_ops, restore_fl);
#undef SITE

	patch_site:
		if (start == NULL || (end-start) > len)
			goto default_patch;

		ret = paravirt_patch_insns(insnbuf, len, start, end);

		/* Note: because reloc is assigned from something that
		   appears to be an array, gcc assumes it's non-null,
		   but doesn't know its relationship with start and
		   end. */
		if (reloc > start && reloc < end) {
			int reloc_off = reloc - start;
			long *relocp = (long *)(insnbuf + reloc_off);
			long delta = start - (char *)addr;

			*relocp += delta;
		}
		break;

	default_patch:
	default:
		ret = paravirt_patch_default(type, clobbers, insnbuf,
					     addr, len);
		break;
	}

	return ret;
}

static const struct pv_info xen_info __initdata = {
	.paravirt_enabled = 1,
	.shared_kernel_pmd = 0,

	.name = "Xen",
};

static const struct pv_init_ops xen_init_ops __initdata = {
	.patch = xen_patch,
};

static const struct pv_time_ops xen_time_ops __initdata = {
	.sched_clock = xen_sched_clock,
};

static const struct pv_cpu_ops xen_cpu_ops __initdata = {
	.cpuid = xen_cpuid,

	.set_debugreg = xen_set_debugreg,
	.get_debugreg = xen_get_debugreg,

	.clts = xen_clts,

	.read_cr0 = xen_read_cr0,
	.write_cr0 = xen_write_cr0,

	.read_cr4 = native_read_cr4,
	.read_cr4_safe = native_read_cr4_safe,
	.write_cr4 = xen_write_cr4,

	.wbinvd = native_wbinvd,

	.read_msr = native_read_msr_safe,
	.write_msr = xen_write_msr_safe,
	.read_tsc = native_read_tsc,
	.read_pmc = native_read_pmc,

	.iret = xen_iret,
	.irq_enable_sysexit = xen_sysexit,
#ifdef CONFIG_X86_64
	.usergs_sysret32 = xen_sysret32,
	.usergs_sysret64 = xen_sysret64,
#endif

	.load_tr_desc = paravirt_nop,
	.set_ldt = xen_set_ldt,
	.load_gdt = xen_load_gdt,
	.load_idt = xen_load_idt,
	.load_tls = xen_load_tls,
#ifdef CONFIG_X86_64
	.load_gs_index = xen_load_gs_index,
#endif

	.alloc_ldt = xen_alloc_ldt,
	.free_ldt = xen_free_ldt,

	.store_gdt = native_store_gdt,
	.store_idt = native_store_idt,
	.store_tr = xen_store_tr,

	.write_ldt_entry = xen_write_ldt_entry,
	.write_gdt_entry = xen_write_gdt_entry,
	.write_idt_entry = xen_write_idt_entry,
	.load_sp0 = xen_load_sp0,

	.set_iopl_mask = xen_set_iopl_mask,
	.set_io_bitmap = xen_set_io_bitmap,
	.io_delay = xen_io_delay,

	/* Xen takes care of %gs when switching to usermode for us */
	.swapgs = paravirt_nop,

	.start_context_switch = paravirt_start_context_switch,
	.end_context_switch = xen_end_context_switch,
};

static const struct pv_apic_ops xen_apic_ops __initdata = {
#ifdef CONFIG_X86_LOCAL_APIC
	.startup_ipi_hook = paravirt_nop,
#endif
};

static void xen_reboot(int reason)
{
	struct sched_shutdown r = { .reason = reason };

#ifdef CONFIG_SMP
	smp_send_stop();
#endif

	if (HYPERVISOR_sched_op(SCHEDOP_shutdown, &r))
		BUG();
}

static void xen_restart(char *msg)
{
	xen_reboot(SHUTDOWN_reboot);
}

static void xen_emergency_restart(void)
{
	xen_reboot(SHUTDOWN_reboot);
}

static void xen_machine_halt(void)
{
	xen_reboot(SHUTDOWN_poweroff);
}

static void xen_machine_power_off(void)
{
	if (pm_power_off)
		pm_power_off();
	else
		xen_reboot(SHUTDOWN_poweroff);
}

static void xen_crash_shutdown(struct pt_regs *regs)
{
	xen_reboot(SHUTDOWN_crash);
}

static const struct machine_ops __initdata xen_machine_ops = {
	.restart = xen_restart,
	.halt = xen_machine_halt,
	.power_off = xen_machine_power_off,
	.shutdown = xen_machine_halt,
	.crash_shutdown = xen_crash_shutdown,
	.emergency_restart = xen_emergency_restart,
};

/*
 * Set up the GDT and segment registers for -fstack-protector.  Until
 * we do this, we have to be careful not to call any stack-protected
 * function, which is most of the kernel.
 */
static void __init xen_setup_stackprotector(void)
{
	pv_cpu_ops.write_gdt_entry = xen_write_gdt_entry_boot;
	pv_cpu_ops.load_gdt = xen_load_gdt_boot;

	setup_stack_canary_segment(0);
	switch_to_new_gdt(0);

	pv_cpu_ops.write_gdt_entry = xen_write_gdt_entry;
	pv_cpu_ops.load_gdt = xen_load_gdt;
}

/* First C function to be called on Xen boot */
asmlinkage void __init xen_start_kernel(void)
{
	pgd_t *pgd;

	if (!xen_start_info)
		return;

	xen_domain_type = XEN_PV_DOMAIN;

	xen_setup_machphys_mapping();

	/* Install Xen paravirt ops */
	pv_info = xen_info;
	pv_init_ops = xen_init_ops;
	pv_time_ops = xen_time_ops;
	pv_cpu_ops = xen_cpu_ops;
	pv_apic_ops = xen_apic_ops;

<<<<<<< HEAD
	x86_init.resources.memory_setup = xen_memory_setup;
	x86_init.oem.arch_setup = xen_arch_setup;
	x86_init.oem.banner = xen_banner;

	x86_init.timers.timer_init = xen_time_init;
	x86_init.timers.setup_percpu_clockev = x86_init_noop;
	x86_cpuinit.setup_percpu_clockev = x86_init_noop;

	x86_platform.calibrate_tsc = xen_tsc_khz;
	x86_platform.get_wallclock = xen_get_wallclock;
	x86_platform.set_wallclock = xen_set_wallclock;

	/*
	 * Set up some pagetable state before starting to set any ptes.
	 */

	xen_init_mmu_ops();

	/*
	 * Prevent page tables from being allocated in highmem, even
	 * if CONFIG_HIGHPTE is enabled.
	 */
	__userpte_alloc_gfp &= ~__GFP_HIGHMEM;

	/* Prevent unwanted bits from being set in PTEs. */
	__supported_pte_mask &= ~_PAGE_GLOBAL;
	if (!xen_initial_domain())
		__supported_pte_mask &= ~(_PAGE_PWT | _PAGE_PCD);

	__supported_pte_mask |= _PAGE_IOMAP;

#ifdef CONFIG_X86_64
	/* Work out if we support NX */
	check_efer();
#endif

	xen_setup_features();

	/* Get mfn list */
	if (!xen_feature(XENFEAT_auto_translated_physmap))
		xen_build_dynamic_phys_to_machine();

	/*
	 * Set up kernel GDT and segment registers, mainly so that
	 * -fstack-protector code can be executed.
	 */
	xen_setup_stackprotector();
=======
#ifdef CONFIG_SPARSE_IRQ
	nr_dynamic_irqs += 256;
#endif

	xen_init_irq_ops();
>>>>>>> ab69e072

	xen_init_irq_ops();
	xen_init_cpuid_mask();

#ifdef CONFIG_X86_LOCAL_APIC
	/*
	 * set up the basic apic ops.
	 */
	set_xen_basic_apic_ops();
#endif

	if (xen_feature(XENFEAT_mmu_pt_update_preserve_ad)) {
		pv_mmu_ops.ptep_modify_prot_start = xen_ptep_modify_prot_start;
		pv_mmu_ops.ptep_modify_prot_commit = xen_ptep_modify_prot_commit;
	}

	machine_ops = xen_machine_ops;

	/*
	 * The only reliable way to retain the initial address of the
	 * percpu gdt_page is to remember it here, so we can go and
	 * mark it RW later, when the initial percpu area is freed.
	 */
	xen_initial_gdt = &per_cpu(gdt_page, 0);

	xen_smp_init();

	pgd = (pgd_t *)xen_start_info->pt_base;

	__supported_pte_mask |= _PAGE_IOMAP;

	/* Don't do the full vcpu_info placement stuff until we have a
	   possible map and a non-dummy shared_info. */
	per_cpu(xen_vcpu, 0) = &HYPERVISOR_shared_info->vcpu_info[0];

	local_irq_disable();
	early_boot_irqs_off();

	xen_raw_console_write("mapping kernel into physical memory\n");
	pgd = xen_setup_kernel_pagetable(pgd, xen_start_info->nr_pages);
	xen_ident_map_ISA();

	init_mm.pgd = pgd;

	/* keep using Xen gdt for now; no urgent need to change it */

	pv_info.kernel_rpl = 1;
	if (xen_feature(XENFEAT_supervisor_mode_kernel))
		pv_info.kernel_rpl = 0;

	if (xen_initial_domain()) {
		struct physdev_set_iopl set_iopl;
		set_iopl.iopl = 1;
		if (HYPERVISOR_physdev_op(PHYSDEVOP_set_iopl, &set_iopl) == -1)
			BUG();
		xen_init_apic();
	}

	/* set the limit of our address space */
	xen_reserve_top();

#ifdef CONFIG_X86_32
	/* set up basic CPUID stuff */
	cpu_detect(&new_cpu_data);
	new_cpu_data.hard_math = 1;
	new_cpu_data.wp_works_ok = 1;
	new_cpu_data.x86_capability[0] = cpuid_edx(1);
#endif

	/* Poke various useful things into boot_params */
	boot_params.hdr.type_of_loader = (9 << 4) | 0;
	boot_params.hdr.ramdisk_image = xen_start_info->mod_start
		? __pa(xen_start_info->mod_start) : 0;
	boot_params.hdr.ramdisk_size = xen_start_info->mod_len;
	boot_params.hdr.cmd_line_ptr = __pa(xen_start_info->cmd_line);

	if (!xen_initial_domain()) {
		add_preferred_console("xenboot", 0, NULL);
		add_preferred_console("tty", 0, NULL);
		add_preferred_console("hvc", 0, NULL);

		boot_params.screen_info.orig_video_isVGA = 0;
	} else {
		const struct dom0_vga_console_info *info =
			(void *)((char *)xen_start_info +
				 xen_start_info->console.dom0.info_off);

		xen_init_vga(info, xen_start_info->console.dom0.info_size);
		xen_start_info->console.domU.mfn = 0;
		xen_start_info->console.domU.evtchn = 0;
	}

	xen_raw_console_write("about to get started...\n");

	xen_setup_runstate_info(0);

	/* Start the world */
#ifdef CONFIG_X86_32
	i386_start_kernel();
#else
	x86_64_start_reservations((char *)__pa_symbol(&boot_params));
#endif
}<|MERGE_RESOLUTION|>--- conflicted
+++ resolved
@@ -1105,7 +1105,6 @@
 	pv_cpu_ops = xen_cpu_ops;
 	pv_apic_ops = xen_apic_ops;
 
-<<<<<<< HEAD
 	x86_init.resources.memory_setup = xen_memory_setup;
 	x86_init.oem.arch_setup = xen_arch_setup;
 	x86_init.oem.banner = xen_banner;
@@ -1153,13 +1152,10 @@
 	 * -fstack-protector code can be executed.
 	 */
 	xen_setup_stackprotector();
-=======
+
 #ifdef CONFIG_SPARSE_IRQ
 	nr_dynamic_irqs += 256;
 #endif
-
-	xen_init_irq_ops();
->>>>>>> ab69e072
 
 	xen_init_irq_ops();
 	xen_init_cpuid_mask();
