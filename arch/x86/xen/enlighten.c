/*
 * Core of Xen paravirt_ops implementation.
 *
 * This file contains the xen_paravirt_ops structure itself, and the
 * implementations for:
 * - privileged instructions
 * - interrupt flags
 * - segment operations
 * - booting and setup
 *
 * Jeremy Fitzhardinge <jeremy@xensource.com>, XenSource Inc, 2007
 */

#include <linux/kernel.h>
#include <linux/init.h>
#include <linux/smp.h>
#include <linux/preempt.h>
#include <linux/hardirq.h>
#include <linux/percpu.h>
#include <linux/delay.h>
#include <linux/start_kernel.h>
#include <linux/sched.h>
#include <linux/kprobes.h>
#include <linux/bootmem.h>
#include <linux/module.h>
#include <linux/mm.h>
#include <linux/page-flags.h>
#include <linux/highmem.h>
#include <linux/console.h>

#include <xen/xen.h>
#include <xen/interface/xen.h>
#include <xen/interface/version.h>
#include <xen/interface/physdev.h>
#include <xen/interface/vcpu.h>
#include <xen/features.h>
#include <xen/page.h>
#include <xen/hvc-console.h>

#include <asm/paravirt.h>
#include <asm/apic.h>
#include <asm/page.h>
#include <asm/xen/hypercall.h>
#include <asm/xen/hypervisor.h>
#include <asm/fixmap.h>
#include <asm/processor.h>
#include <asm/proto.h>
#include <asm/msr-index.h>
#include <asm/traps.h>
#include <asm/setup.h>
#include <asm/desc.h>
#include <asm/pgalloc.h>
#include <asm/pgtable.h>
#include <asm/tlbflush.h>
#include <asm/reboot.h>
#include <asm/stackprotector.h>

#include "xen-ops.h"
#include "mmu.h"
#include "multicalls.h"

EXPORT_SYMBOL_GPL(hypercall_page);

DEFINE_PER_CPU(struct vcpu_info *, xen_vcpu);
DEFINE_PER_CPU(struct vcpu_info, xen_vcpu_info);

enum xen_domain_type xen_domain_type = XEN_NATIVE;
EXPORT_SYMBOL_GPL(xen_domain_type);

unsigned long *machine_to_phys_mapping = (void *)MACH2PHYS_VIRT_START;
EXPORT_SYMBOL(machine_to_phys_mapping);
unsigned int   machine_to_phys_order;
EXPORT_SYMBOL(machine_to_phys_order);

struct start_info *xen_start_info;
EXPORT_SYMBOL_GPL(xen_start_info);

struct shared_info xen_dummy_shared_info;

void *xen_initial_gdt;

/*
 * Point at some empty memory to start with. We map the real shared_info
 * page as soon as fixmap is up and running.
 */
struct shared_info *HYPERVISOR_shared_info = (void *)&xen_dummy_shared_info;

/*
 * Flag to determine whether vcpu info placement is available on all
 * VCPUs.  We assume it is to start with, and then set it to zero on
 * the first failure.  This is because it can succeed on some VCPUs
 * and not others, since it can involve hypervisor memory allocation,
 * or because the guest failed to guarantee all the appropriate
 * constraints on all VCPUs (ie buffer can't cross a page boundary).
 *
 * Note that any particular CPU may be using a placed vcpu structure,
 * but we can only optimise if the all are.
 *
 * 0: not available, 1: available
 */
static int have_vcpu_info_placement = 1;

static void xen_vcpu_setup(int cpu)
{
	struct vcpu_register_vcpu_info info;
	int err;
	struct vcpu_info *vcpup;

	BUG_ON(HYPERVISOR_shared_info == &xen_dummy_shared_info);
	per_cpu(xen_vcpu, cpu) = &HYPERVISOR_shared_info->vcpu_info[cpu];

	if (!have_vcpu_info_placement)
		return;		/* already tested, not available */

	vcpup = &per_cpu(xen_vcpu_info, cpu);

	info.mfn = arbitrary_virt_to_mfn(vcpup);
	info.offset = offset_in_page(vcpup);

	printk(KERN_DEBUG "trying to map vcpu_info %d at %p, mfn %llx, offset %d\n",
	       cpu, vcpup, info.mfn, info.offset);

	/* Check to see if the hypervisor will put the vcpu_info
	   structure where we want it, which allows direct access via
	   a percpu-variable. */
	err = HYPERVISOR_vcpu_op(VCPUOP_register_vcpu_info, cpu, &info);

	if (err) {
		printk(KERN_DEBUG "register_vcpu_info failed: err=%d\n", err);
		have_vcpu_info_placement = 0;
	} else {
		/* This cpu is using the registered vcpu info, even if
		   later ones fail to. */
		per_cpu(xen_vcpu, cpu) = vcpup;

		printk(KERN_DEBUG "cpu %d using vcpu_info at %p\n",
		       cpu, vcpup);
	}
}

/*
 * On restore, set the vcpu placement up again.
 * If it fails, then we're in a bad state, since
 * we can't back out from using it...
 */
void xen_vcpu_restore(void)
{
	int cpu;

	for_each_online_cpu(cpu) {
		bool other_cpu = (cpu != smp_processor_id());

		if (other_cpu &&
		    HYPERVISOR_vcpu_op(VCPUOP_down, cpu, NULL))
			BUG();

		xen_setup_runstate_info(cpu);

		if (have_vcpu_info_placement)
			xen_vcpu_setup(cpu);

		if (other_cpu &&
		    HYPERVISOR_vcpu_op(VCPUOP_up, cpu, NULL))
			BUG();
	}
}

static void __init xen_banner(void)
{
	unsigned version = HYPERVISOR_xen_version(XENVER_version, NULL);
	struct xen_extraversion extra;
	HYPERVISOR_xen_version(XENVER_extraversion, &extra);

	printk(KERN_INFO "Booting paravirtualized kernel on %s\n",
	       pv_info.name);
	printk(KERN_INFO "Xen version: %d.%d%s%s%s\n",
	       version >> 16, version & 0xffff, extra.extraversion,
	       xen_feature(XENFEAT_mmu_pt_update_preserve_ad) ?
			" (preserve-AD)" : "",
	       xen_initial_domain() ? " (dom0)" : "");
}

static __read_mostly unsigned int cpuid_leaf1_edx_mask = ~0;
static __read_mostly unsigned int cpuid_leaf1_ecx_mask = ~0;
static __read_mostly unsigned int cpuid_leaf81_edx_mask = ~0;

static void xen_cpuid(unsigned int *ax, unsigned int *bx,
		      unsigned int *cx, unsigned int *dx)
{
	unsigned maskebx = ~0;
	unsigned maskecx = ~0;
	unsigned maskedx = ~0;

	/*
	 * Mask out inconvenient features, to try and disable as many
	 * unsupported kernel subsystems as possible.
	 */
	switch (*ax) {
	case 0x1:
		maskecx = cpuid_leaf1_ecx_mask;
		maskedx = cpuid_leaf1_edx_mask;
		break;

	case 0xb:
		/* Suppress extended topology stuff */
		maskebx = 0;
		break;

	case 0x80000001:
		maskedx = cpuid_leaf81_edx_mask;
		break;
	}

	asm(XEN_EMULATE_PREFIX "cpuid"
		: "=a" (*ax),
		  "=b" (*bx),
		  "=c" (*cx),
		  "=d" (*dx)
		: "0" (*ax), "2" (*cx));

	*bx &= maskebx;
	*cx &= maskecx;
	*dx &= maskedx;
}

static __init void xen_init_cpuid_mask(void)
{
	unsigned int ax, bx, cx, dx;

	cpuid_leaf1_edx_mask =
		~((1 << X86_FEATURE_MCE)  |  /* disable MCE */
		  (1 << X86_FEATURE_MCA)  |  /* disable MCA */
		  (1 << X86_FEATURE_PAT)  |  /* disable PAT */
		  (1 << X86_FEATURE_ACC));   /* thermal monitoring */

	cpuid_leaf81_edx_mask = ~(1 << (X86_FEATURE_GBPAGES % 32));

	if (!xen_initial_domain())
		cpuid_leaf1_edx_mask &=
			~((1 << X86_FEATURE_APIC) |  /* disable local APIC */
			  (1 << X86_FEATURE_ACPI));  /* disable ACPI */

	ax = 1;
	cx = 0;
	xen_cpuid(&ax, &bx, &cx, &dx);

	/* cpuid claims we support xsave; try enabling it to see what happens */
	if (cx & (1 << (X86_FEATURE_XSAVE % 32))) {
		unsigned long cr4;

		set_in_cr4(X86_CR4_OSXSAVE);
		
		cr4 = read_cr4();

		if ((cr4 & X86_CR4_OSXSAVE) == 0)
			cpuid_leaf1_ecx_mask &= ~(1 << (X86_FEATURE_XSAVE % 32));

		clear_in_cr4(X86_CR4_OSXSAVE);
	}
}

static void xen_set_debugreg(int reg, unsigned long val)
{
	HYPERVISOR_set_debugreg(reg, val);
}

static unsigned long xen_get_debugreg(int reg)
{
	return HYPERVISOR_get_debugreg(reg);
}

static void xen_end_context_switch(struct task_struct *next)
{
	xen_mc_flush();
	paravirt_end_context_switch(next);
}

static unsigned long xen_store_tr(void)
{
	return 0;
}

/*
 * Set the page permissions for a particular virtual address.  If the
 * address is a vmalloc mapping (or other non-linear mapping), then
 * find the linear mapping of the page and also set its protections to
 * match.
 */
static void set_aliased_prot(void *v, pgprot_t prot)
{
	int level;
	pte_t *ptep;
	pte_t pte;
	unsigned long pfn;
	struct page *page;

	ptep = lookup_address((unsigned long)v, &level);
	BUG_ON(ptep == NULL);

	pfn = pte_pfn(*ptep);
	page = pfn_to_page(pfn);

	pte = pfn_pte(pfn, prot);

	if (HYPERVISOR_update_va_mapping((unsigned long)v, pte, 0))
		BUG();

	if (!PageHighMem(page)) {
		void *av = __va(PFN_PHYS(pfn));

		if (av != v)
			if (HYPERVISOR_update_va_mapping((unsigned long)av, pte, 0))
				BUG();
	} else
		kmap_flush_unused();
}

static void xen_alloc_ldt(struct desc_struct *ldt, unsigned entries)
{
	const unsigned entries_per_page = PAGE_SIZE / LDT_ENTRY_SIZE;
	int i;

	for(i = 0; i < entries; i += entries_per_page)
		set_aliased_prot(ldt + i, PAGE_KERNEL_RO);
}

static void xen_free_ldt(struct desc_struct *ldt, unsigned entries)
{
	const unsigned entries_per_page = PAGE_SIZE / LDT_ENTRY_SIZE;
	int i;

	for(i = 0; i < entries; i += entries_per_page)
		set_aliased_prot(ldt + i, PAGE_KERNEL);
}

static void xen_set_ldt(const void *addr, unsigned entries)
{
	struct mmuext_op *op;
	struct multicall_space mcs = xen_mc_entry(sizeof(*op));

	op = mcs.args;
	op->cmd = MMUEXT_SET_LDT;
	op->arg1.linear_addr = (unsigned long)addr;
	op->arg2.nr_ents = entries;

	MULTI_mmuext_op(mcs.mc, op, 1, NULL, DOMID_SELF);

	xen_mc_issue(PARAVIRT_LAZY_CPU);
}

static void xen_load_gdt(const struct desc_ptr *dtr)
{
	unsigned long va = dtr->address;
	unsigned int size = dtr->size + 1;
	unsigned pages = (size + PAGE_SIZE - 1) / PAGE_SIZE;
	unsigned long frames[pages];
	int f;

	/*
	 * A GDT can be up to 64k in size, which corresponds to 8192
	 * 8-byte entries, or 16 4k pages..
	 */

	BUG_ON(size > 65536);
	BUG_ON(va & ~PAGE_MASK);

	for (f = 0; va < dtr->address + size; va += PAGE_SIZE, f++) {
		int level;
		pte_t *ptep;
		unsigned long pfn, mfn;
		void *virt;

		/*
		 * The GDT is per-cpu and is in the percpu data area.
		 * That can be virtually mapped, so we need to do a
		 * page-walk to get the underlying MFN for the
		 * hypercall.  The page can also be in the kernel's
		 * linear range, so we need to RO that mapping too.
		 */
		ptep = lookup_address(va, &level);
		BUG_ON(ptep == NULL);

		pfn = pte_pfn(*ptep);
		mfn = pfn_to_mfn(pfn);
		virt = __va(PFN_PHYS(pfn));

		frames[f] = mfn;

		make_lowmem_page_readonly((void *)va);
		make_lowmem_page_readonly(virt);
	}

	if (HYPERVISOR_set_gdt(frames, size / sizeof(struct desc_struct)))
		BUG();
}

/*
 * load_gdt for early boot, when the gdt is only mapped once
 */
static __init void xen_load_gdt_boot(const struct desc_ptr *dtr)
{
	unsigned long va = dtr->address;
	unsigned int size = dtr->size + 1;
	unsigned pages = (size + PAGE_SIZE - 1) / PAGE_SIZE;
	unsigned long frames[pages];
	int f;

	/*
	 * A GDT can be up to 64k in size, which corresponds to 8192
	 * 8-byte entries, or 16 4k pages..
	 */

	BUG_ON(size > 65536);
	BUG_ON(va & ~PAGE_MASK);

	for (f = 0; va < dtr->address + size; va += PAGE_SIZE, f++) {
		pte_t pte;
		unsigned long pfn, mfn;

		pfn = virt_to_pfn(va);
		mfn = pfn_to_mfn(pfn);

		pte = pfn_pte(pfn, PAGE_KERNEL_RO);

		if (HYPERVISOR_update_va_mapping(va, pte, 0))
			BUG();

		frames[f] = mfn;
	}

	if (HYPERVISOR_set_gdt(frames, size / sizeof(struct desc_struct)))
		BUG();
}

static void load_TLS_descriptor(struct thread_struct *t,
				unsigned int cpu, unsigned int i)
{
	struct desc_struct *gdt = get_cpu_gdt_table(cpu);
	xmaddr_t maddr = arbitrary_virt_to_machine(&gdt[GDT_ENTRY_TLS_MIN+i]);
	struct multicall_space mc = __xen_mc_entry(0);

	MULTI_update_descriptor(mc.mc, maddr.maddr, t->tls_array[i]);
}

static void xen_load_tls(struct thread_struct *t, unsigned int cpu)
{
	/*
	 * XXX sleazy hack: If we're being called in a lazy-cpu zone
	 * and lazy gs handling is enabled, it means we're in a
	 * context switch, and %gs has just been saved.  This means we
	 * can zero it out to prevent faults on exit from the
	 * hypervisor if the next process has no %gs.  Either way, it
	 * has been saved, and the new value will get loaded properly.
	 * This will go away as soon as Xen has been modified to not
	 * save/restore %gs for normal hypercalls.
	 *
	 * On x86_64, this hack is not used for %gs, because gs points
	 * to KERNEL_GS_BASE (and uses it for PDA references), so we
	 * must not zero %gs on x86_64
	 *
	 * For x86_64, we need to zero %fs, otherwise we may get an
	 * exception between the new %fs descriptor being loaded and
	 * %fs being effectively cleared at __switch_to().
	 */
	if (paravirt_get_lazy_mode() == PARAVIRT_LAZY_CPU) {
#ifdef CONFIG_X86_32
		lazy_load_gs(0);
#else
		loadsegment(fs, 0);
#endif
	}

	xen_mc_batch();

	load_TLS_descriptor(t, cpu, 0);
	load_TLS_descriptor(t, cpu, 1);
	load_TLS_descriptor(t, cpu, 2);

	xen_mc_issue(PARAVIRT_LAZY_CPU);
}

#ifdef CONFIG_X86_64
static void xen_load_gs_index(unsigned int idx)
{
	if (HYPERVISOR_set_segment_base(SEGBASE_GS_USER_SEL, idx))
		BUG();
}
#endif

static void xen_write_ldt_entry(struct desc_struct *dt, int entrynum,
				const void *ptr)
{
	xmaddr_t mach_lp = arbitrary_virt_to_machine(&dt[entrynum]);
	u64 entry = *(u64 *)ptr;

	preempt_disable();

	xen_mc_flush();
	if (HYPERVISOR_update_descriptor(mach_lp.maddr, entry))
		BUG();

	preempt_enable();
}

static int cvt_gate_to_trap(int vector, const gate_desc *val,
			    struct trap_info *info)
{
	unsigned long addr;

	if (val->type != GATE_TRAP && val->type != GATE_INTERRUPT)
		return 0;

	info->vector = vector;

	addr = gate_offset(*val);
#ifdef CONFIG_X86_64
	/*
	 * Look for known traps using IST, and substitute them
	 * appropriately.  The debugger ones are the only ones we care
	 * about.  Xen will handle faults like double_fault and
	 * machine_check, so we should never see them.  Warn if
	 * there's an unexpected IST-using fault handler.
	 */
	if (addr == (unsigned long)debug)
		addr = (unsigned long)xen_debug;
	else if (addr == (unsigned long)int3)
		addr = (unsigned long)xen_int3;
	else if (addr == (unsigned long)stack_segment)
		addr = (unsigned long)xen_stack_segment;
	else if (addr == (unsigned long)double_fault ||
		 addr == (unsigned long)nmi) {
		/* Don't need to handle these */
		return 0;
#ifdef CONFIG_X86_MCE
	} else if (addr == (unsigned long)machine_check) {
		return 0;
#endif
	} else if (WARN(val->ist != 0,
			"Unknown IST-using trap: vector %d, %pF, val->ist=%d\n",
			vector, (void *)addr, val->ist))
		return 0;
#endif	/* CONFIG_X86_64 */
	info->address = addr;

	info->cs = gate_segment(*val);
	info->flags = val->dpl;
	/* interrupt gates clear IF */
	if (val->type == GATE_INTERRUPT)
		info->flags |= 1 << 2;

	return 1;
}

/* Locations of each CPU's IDT */
static DEFINE_PER_CPU(struct desc_ptr, idt_desc);

/* Set an IDT entry.  If the entry is part of the current IDT, then
   also update Xen. */
static void xen_write_idt_entry(gate_desc *dt, int entrynum, const gate_desc *g)
{
	unsigned long p = (unsigned long)&dt[entrynum];
	unsigned long start, end;

	preempt_disable();

	start = __get_cpu_var(idt_desc).address;
	end = start + __get_cpu_var(idt_desc).size + 1;

	xen_mc_flush();

	native_write_idt_entry(dt, entrynum, g);

	if (p >= start && (p + 8) <= end) {
		struct trap_info info[2];

		info[1].address = 0;

		if (cvt_gate_to_trap(entrynum, g, &info[0]))
			if (HYPERVISOR_set_trap_table(info))
				BUG();
	}

	preempt_enable();
}

static void xen_convert_trap_info(const struct desc_ptr *desc,
				  struct trap_info *traps)
{
	unsigned in, out, count;

	count = (desc->size+1) / sizeof(gate_desc);
	BUG_ON(count > 256);

	for (in = out = 0; in < count; in++) {
		gate_desc *entry = (gate_desc*)(desc->address) + in;

		if (cvt_gate_to_trap(in, entry, &traps[out]))
			out++;
	}
	traps[out].address = 0;
}

void xen_copy_trap_info(struct trap_info *traps)
{
	const struct desc_ptr *desc = &__get_cpu_var(idt_desc);

	xen_convert_trap_info(desc, traps);
}

/* Load a new IDT into Xen.  In principle this can be per-CPU, so we
   hold a spinlock to protect the static traps[] array (static because
   it avoids allocation, and saves stack space). */
static void xen_load_idt(const struct desc_ptr *desc)
{
	static DEFINE_SPINLOCK(lock);
	static struct trap_info traps[257];

	spin_lock(&lock);

	__get_cpu_var(idt_desc) = *desc;

	xen_convert_trap_info(desc, traps);

	xen_mc_flush();
	if (HYPERVISOR_set_trap_table(traps))
		BUG();

	spin_unlock(&lock);
}

/* Write a GDT descriptor entry.  Ignore LDT descriptors, since
   they're handled differently. */
static void xen_write_gdt_entry(struct desc_struct *dt, int entry,
				const void *desc, int type)
{
	preempt_disable();

	switch (type) {
	case DESC_LDT:
	case DESC_TSS:
		/* ignore */
		break;

	default: {
		xmaddr_t maddr = arbitrary_virt_to_machine(&dt[entry]);

		xen_mc_flush();
		if (HYPERVISOR_update_descriptor(maddr.maddr, *(u64 *)desc))
			BUG();
	}

	}

	preempt_enable();
}

/*
 * Version of write_gdt_entry for use at early boot-time needed to
 * update an entry as simply as possible.
 */
static __init void xen_write_gdt_entry_boot(struct desc_struct *dt, int entry,
					    const void *desc, int type)
{
	switch (type) {
	case DESC_LDT:
	case DESC_TSS:
		/* ignore */
		break;

	default: {
		xmaddr_t maddr = virt_to_machine(&dt[entry]);

		if (HYPERVISOR_update_descriptor(maddr.maddr, *(u64 *)desc))
			dt[entry] = *(struct desc_struct *)desc;
	}

	}
}

static void xen_load_sp0(struct tss_struct *tss,
			 struct thread_struct *thread)
{
	struct multicall_space mcs = xen_mc_entry(0);
	MULTI_stack_switch(mcs.mc, __KERNEL_DS, thread->sp0);
	xen_mc_issue(PARAVIRT_LAZY_CPU);
}

static void xen_set_iopl_mask(unsigned mask)
{
	struct physdev_set_iopl set_iopl;

	/* Force the change at ring 0. */
	set_iopl.iopl = (mask == 0) ? 1 : (mask >> 12) & 3;
	HYPERVISOR_physdev_op(PHYSDEVOP_set_iopl, &set_iopl);
}

static void xen_set_io_bitmap(struct thread_struct *thread,
			      unsigned long bytes_updated)
{
	struct physdev_set_iobitmap set_iobitmap;

	set_xen_guest_handle(set_iobitmap.bitmap,
			     (char *)thread->io_bitmap_ptr);
	set_iobitmap.nr_ports = thread->io_bitmap_ptr ? IO_BITMAP_BITS : 0;
	WARN_ON(HYPERVISOR_physdev_op(PHYSDEVOP_set_iobitmap,
				      &set_iobitmap));
}

static void xen_io_delay(void)
{
}

#ifdef CONFIG_X86_LOCAL_APIC
static u32 xen_apic_read(u32 reg)
{
	return 0;
}

static void xen_apic_write(u32 reg, u32 val)
{
	/* Warn to see if there's any stray references */
	WARN_ON(1);
}

static u64 xen_apic_icr_read(void)
{
	return 0;
}

static void xen_apic_icr_write(u32 low, u32 id)
{
	/* Warn to see if there's any stray references */
	WARN_ON(1);
}

static void xen_apic_wait_icr_idle(void)
{
        return;
}

static u32 xen_safe_apic_wait_icr_idle(void)
{
        return 0;
}

static __init void set_xen_basic_apic_ops(void)
{
	apic->read = xen_apic_read;
	apic->write = xen_apic_write;
	apic->icr_read = xen_apic_icr_read;
	apic->icr_write = xen_apic_icr_write;
	apic->wait_icr_idle = xen_apic_wait_icr_idle;
	apic->safe_wait_icr_idle = xen_safe_apic_wait_icr_idle;
}

#endif


static void xen_clts(void)
{
	struct multicall_space mcs;

	mcs = xen_mc_entry(0);

	MULTI_fpu_taskswitch(mcs.mc, 0);

	xen_mc_issue(PARAVIRT_LAZY_CPU);
}

static DEFINE_PER_CPU(unsigned long, xen_cr0_value);

static unsigned long xen_read_cr0(void)
{
	unsigned long cr0 = percpu_read(xen_cr0_value);

	if (unlikely(cr0 == 0)) {
		cr0 = native_read_cr0();
		percpu_write(xen_cr0_value, cr0);
	}

	return cr0;
}

static void xen_write_cr0(unsigned long cr0)
{
	struct multicall_space mcs;

	percpu_write(xen_cr0_value, cr0);

	/* Only pay attention to cr0.TS; everything else is
	   ignored. */
	mcs = xen_mc_entry(0);

	MULTI_fpu_taskswitch(mcs.mc, (cr0 & X86_CR0_TS) != 0);

	xen_mc_issue(PARAVIRT_LAZY_CPU);
}

static void xen_write_cr4(unsigned long cr4)
{
	cr4 &= ~X86_CR4_PGE;
	cr4 &= ~X86_CR4_PSE;

	native_write_cr4(cr4);
}

static int xen_write_msr_safe(unsigned int msr, unsigned low, unsigned high)
{
	int ret;

	ret = 0;

	switch (msr) {
#ifdef CONFIG_X86_64
		unsigned which;
		u64 base;

	case MSR_FS_BASE:		which = SEGBASE_FS; goto set;
	case MSR_KERNEL_GS_BASE:	which = SEGBASE_GS_USER; goto set;
	case MSR_GS_BASE:		which = SEGBASE_GS_KERNEL; goto set;

	set:
		base = ((u64)high << 32) | low;
		if (HYPERVISOR_set_segment_base(which, base) != 0)
			ret = -EIO;
		break;
#endif

	case MSR_STAR:
	case MSR_CSTAR:
	case MSR_LSTAR:
	case MSR_SYSCALL_MASK:
	case MSR_IA32_SYSENTER_CS:
	case MSR_IA32_SYSENTER_ESP:
	case MSR_IA32_SYSENTER_EIP:
		/* Fast syscall setup is all done in hypercalls, so
		   these are all ignored.  Stub them out here to stop
		   Xen console noise. */
		break;

	default:
		ret = native_write_msr_safe(msr, low, high);
	}

	return ret;
}

void xen_setup_shared_info(void)
{
	if (!xen_feature(XENFEAT_auto_translated_physmap)) {
		set_fixmap(FIX_PARAVIRT_BOOTMAP,
			   xen_start_info->shared_info);

		HYPERVISOR_shared_info =
			(struct shared_info *)fix_to_virt(FIX_PARAVIRT_BOOTMAP);
	} else
		HYPERVISOR_shared_info =
			(struct shared_info *)__va(xen_start_info->shared_info);

#ifndef CONFIG_SMP
	/* In UP this is as good a place as any to set up shared info */
	xen_setup_vcpu_info_placement();
#endif

	xen_setup_mfn_list_list();
}

/* This is called once we have the cpu_possible_map */
void xen_setup_vcpu_info_placement(void)
{
	int cpu;

	for_each_possible_cpu(cpu)
		xen_vcpu_setup(cpu);

	/* xen_vcpu_setup managed to place the vcpu_info within the
	   percpu area for all cpus, so make use of it */
	if (have_vcpu_info_placement) {
		printk(KERN_INFO "Xen: using vcpu_info placement\n");

		pv_irq_ops.save_fl = __PV_IS_CALLEE_SAVE(xen_save_fl_direct);
		pv_irq_ops.restore_fl = __PV_IS_CALLEE_SAVE(xen_restore_fl_direct);
		pv_irq_ops.irq_disable = __PV_IS_CALLEE_SAVE(xen_irq_disable_direct);
		pv_irq_ops.irq_enable = __PV_IS_CALLEE_SAVE(xen_irq_enable_direct);
		pv_mmu_ops.read_cr2 = xen_read_cr2_direct;
	}
}

static unsigned xen_patch(u8 type, u16 clobbers, void *insnbuf,
			  unsigned long addr, unsigned len)
{
	char *start, *end, *reloc;
	unsigned ret;

	start = end = reloc = NULL;

#define SITE(op, x)							\
	case PARAVIRT_PATCH(op.x):					\
	if (have_vcpu_info_placement) {					\
		start = (char *)xen_##x##_direct;			\
		end = xen_##x##_direct_end;				\
		reloc = xen_##x##_direct_reloc;				\
	}								\
	goto patch_site

	switch (type) {
		SITE(pv_irq_ops, irq_enable);
		SITE(pv_irq_ops, irq_disable);
		SITE(pv_irq_ops, save_fl);
		SITE(pv_irq_ops, restore_fl);
#undef SITE

	patch_site:
		if (start == NULL || (end-start) > len)
			goto default_patch;

		ret = paravirt_patch_insns(insnbuf, len, start, end);

		/* Note: because reloc is assigned from something that
		   appears to be an array, gcc assumes it's non-null,
		   but doesn't know its relationship with start and
		   end. */
		if (reloc > start && reloc < end) {
			int reloc_off = reloc - start;
			long *relocp = (long *)(insnbuf + reloc_off);
			long delta = start - (char *)addr;

			*relocp += delta;
		}
		break;

	default_patch:
	default:
		ret = paravirt_patch_default(type, clobbers, insnbuf,
					     addr, len);
		break;
	}

	return ret;
}

static const struct pv_info xen_info __initdata = {
	.paravirt_enabled = 1,
	.shared_kernel_pmd = 0,

	.name = "Xen",
};

static const struct pv_init_ops xen_init_ops __initdata = {
	.patch = xen_patch,
};

static const struct pv_time_ops xen_time_ops __initdata = {
	.sched_clock = xen_sched_clock,
};

static const struct pv_cpu_ops xen_cpu_ops __initdata = {
	.cpuid = xen_cpuid,

	.set_debugreg = xen_set_debugreg,
	.get_debugreg = xen_get_debugreg,

	.clts = xen_clts,

	.read_cr0 = xen_read_cr0,
	.write_cr0 = xen_write_cr0,

	.read_cr4 = native_read_cr4,
	.read_cr4_safe = native_read_cr4_safe,
	.write_cr4 = xen_write_cr4,

	.wbinvd = native_wbinvd,

	.read_msr = native_read_msr_safe,
	.write_msr = xen_write_msr_safe,
	.read_tsc = native_read_tsc,
	.read_pmc = native_read_pmc,

	.iret = xen_iret,
	.irq_enable_sysexit = xen_sysexit,
#ifdef CONFIG_X86_64
	.usergs_sysret32 = xen_sysret32,
	.usergs_sysret64 = xen_sysret64,
#endif

	.load_tr_desc = paravirt_nop,
	.set_ldt = xen_set_ldt,
	.load_gdt = xen_load_gdt,
	.load_idt = xen_load_idt,
	.load_tls = xen_load_tls,
#ifdef CONFIG_X86_64
	.load_gs_index = xen_load_gs_index,
#endif

	.alloc_ldt = xen_alloc_ldt,
	.free_ldt = xen_free_ldt,

	.store_gdt = native_store_gdt,
	.store_idt = native_store_idt,
	.store_tr = xen_store_tr,

	.write_ldt_entry = xen_write_ldt_entry,
	.write_gdt_entry = xen_write_gdt_entry,
	.write_idt_entry = xen_write_idt_entry,
	.load_sp0 = xen_load_sp0,

	.set_iopl_mask = xen_set_iopl_mask,
	.set_io_bitmap = xen_set_io_bitmap,
	.io_delay = xen_io_delay,

	/* Xen takes care of %gs when switching to usermode for us */
	.swapgs = paravirt_nop,

	.start_context_switch = paravirt_start_context_switch,
	.end_context_switch = xen_end_context_switch,
};

static const struct pv_apic_ops xen_apic_ops __initdata = {
#ifdef CONFIG_X86_LOCAL_APIC
	.startup_ipi_hook = paravirt_nop,
#endif
};

static void xen_reboot(int reason)
{
	struct sched_shutdown r = { .reason = reason };

#ifdef CONFIG_SMP
	smp_send_stop();
#endif

	if (HYPERVISOR_sched_op(SCHEDOP_shutdown, &r))
		BUG();
}

static void xen_restart(char *msg)
{
	xen_reboot(SHUTDOWN_reboot);
}

static void xen_emergency_restart(void)
{
	xen_reboot(SHUTDOWN_reboot);
}

static void xen_machine_halt(void)
{
	xen_reboot(SHUTDOWN_poweroff);
}

static void xen_machine_power_off(void)
{
	if (pm_power_off)
		pm_power_off();
	else
		xen_reboot(SHUTDOWN_poweroff);
}

static void xen_crash_shutdown(struct pt_regs *regs)
{
	xen_reboot(SHUTDOWN_crash);
}

static const struct machine_ops __initdata xen_machine_ops = {
	.restart = xen_restart,
	.halt = xen_machine_halt,
	.power_off = xen_machine_power_off,
	.shutdown = xen_machine_halt,
	.crash_shutdown = xen_crash_shutdown,
	.emergency_restart = xen_emergency_restart,
};

/*
 * Set up the GDT and segment registers for -fstack-protector.  Until
 * we do this, we have to be careful not to call any stack-protected
 * function, which is most of the kernel.
 */
static void __init xen_setup_stackprotector(void)
{
	pv_cpu_ops.write_gdt_entry = xen_write_gdt_entry_boot;
	pv_cpu_ops.load_gdt = xen_load_gdt_boot;

	setup_stack_canary_segment(0);
	switch_to_new_gdt(0);

	pv_cpu_ops.write_gdt_entry = xen_write_gdt_entry;
	pv_cpu_ops.load_gdt = xen_load_gdt;
}

/* First C function to be called on Xen boot */
asmlinkage void __init xen_start_kernel(void)
{
	pgd_t *pgd;

	if (!xen_start_info)
		return;

	xen_domain_type = XEN_PV_DOMAIN;

	xen_setup_machphys_mapping();

	/* Install Xen paravirt ops */
	pv_info = xen_info;
	pv_init_ops = xen_init_ops;
	pv_time_ops = xen_time_ops;
	pv_cpu_ops = xen_cpu_ops;
	pv_apic_ops = xen_apic_ops;

<<<<<<< HEAD
	x86_init.resources.memory_setup = xen_memory_setup;
	x86_init.oem.arch_setup = xen_arch_setup;
	x86_init.oem.banner = xen_banner;

	x86_init.timers.timer_init = xen_time_init;
	x86_init.timers.setup_percpu_clockev = x86_init_noop;
	x86_cpuinit.setup_percpu_clockev = x86_init_noop;

	x86_platform.calibrate_tsc = xen_tsc_khz;
	x86_platform.get_wallclock = xen_get_wallclock;
	x86_platform.set_wallclock = xen_set_wallclock;

	/*
=======
	/*
	 * Prevent page tables from being allocated in highmem, even
	 * if CONFIG_HIGHPTE is enabled.
	 */
	__userpte_alloc_gfp &= ~__GFP_HIGHMEM;

	/* 
>>>>>>> 9be6abce
	 * Set up some pagetable state before starting to set any ptes.
	 */

	xen_init_mmu_ops();

	/* Prevent unwanted bits from being set in PTEs. */
	__supported_pte_mask &= ~_PAGE_GLOBAL;
	if (!xen_initial_domain())
		__supported_pte_mask &= ~(_PAGE_PWT | _PAGE_PCD);

	__supported_pte_mask |= _PAGE_IOMAP;

#ifdef CONFIG_X86_64
	/* Work out if we support NX */
	check_efer();
#endif

	xen_setup_features();

	/* Get mfn list */
	if (!xen_feature(XENFEAT_auto_translated_physmap))
		xen_build_dynamic_phys_to_machine();

	/*
	 * Set up kernel GDT and segment registers, mainly so that
	 * -fstack-protector code can be executed.
	 */
	xen_setup_stackprotector();

	xen_init_irq_ops();
	xen_init_cpuid_mask();

#ifdef CONFIG_X86_LOCAL_APIC
	/*
	 * set up the basic apic ops.
	 */
	set_xen_basic_apic_ops();
#endif

	if (xen_feature(XENFEAT_mmu_pt_update_preserve_ad)) {
		pv_mmu_ops.ptep_modify_prot_start = xen_ptep_modify_prot_start;
		pv_mmu_ops.ptep_modify_prot_commit = xen_ptep_modify_prot_commit;
	}

	machine_ops = xen_machine_ops;

	/*
	 * The only reliable way to retain the initial address of the
	 * percpu gdt_page is to remember it here, so we can go and
	 * mark it RW later, when the initial percpu area is freed.
	 */
	xen_initial_gdt = &per_cpu(gdt_page, 0);

	xen_smp_init();

	pgd = (pgd_t *)xen_start_info->pt_base;

	__supported_pte_mask |= _PAGE_IOMAP;

	/* Don't do the full vcpu_info placement stuff until we have a
	   possible map and a non-dummy shared_info. */
	per_cpu(xen_vcpu, 0) = &HYPERVISOR_shared_info->vcpu_info[0];

	local_irq_disable();
	early_boot_irqs_off();

	xen_raw_console_write("mapping kernel into physical memory\n");
	pgd = xen_setup_kernel_pagetable(pgd, xen_start_info->nr_pages);
	xen_ident_map_ISA();

	init_mm.pgd = pgd;

	/* keep using Xen gdt for now; no urgent need to change it */

	pv_info.kernel_rpl = 1;
	if (xen_feature(XENFEAT_supervisor_mode_kernel))
		pv_info.kernel_rpl = 0;

	if (xen_initial_domain()) {
		struct physdev_set_iopl set_iopl;
		set_iopl.iopl = 1;
		if (HYPERVISOR_physdev_op(PHYSDEVOP_set_iopl, &set_iopl) == -1)
			BUG();
		xen_init_apic();
	}

	/* set the limit of our address space */
	xen_reserve_top();

#ifdef CONFIG_X86_32
	/* set up basic CPUID stuff */
	cpu_detect(&new_cpu_data);
	new_cpu_data.hard_math = 1;
	new_cpu_data.wp_works_ok = 1;
	new_cpu_data.x86_capability[0] = cpuid_edx(1);
#endif

	/* Poke various useful things into boot_params */
	boot_params.hdr.type_of_loader = (9 << 4) | 0;
	boot_params.hdr.ramdisk_image = xen_start_info->mod_start
		? __pa(xen_start_info->mod_start) : 0;
	boot_params.hdr.ramdisk_size = xen_start_info->mod_len;
	boot_params.hdr.cmd_line_ptr = __pa(xen_start_info->cmd_line);

	if (!xen_initial_domain()) {
		add_preferred_console("xenboot", 0, NULL);
		add_preferred_console("tty", 0, NULL);
		add_preferred_console("hvc", 0, NULL);

		boot_params.screen_info.orig_video_isVGA = 0;
	} else {
		const struct dom0_vga_console_info *info =
			(void *)((char *)xen_start_info +
				 xen_start_info->console.dom0.info_off);

		xen_init_vga(info, xen_start_info->console.dom0.info_size);
		xen_start_info->console.domU.mfn = 0;
		xen_start_info->console.domU.evtchn = 0;
	}

	xen_raw_console_write("about to get started...\n");

	xen_setup_runstate_info(0);

	/* Start the world */
#ifdef CONFIG_X86_32
	i386_start_kernel();
#else
	x86_64_start_reservations((char *)__pa_symbol(&boot_params));
#endif
}<|MERGE_RESOLUTION|>--- conflicted
+++ resolved
@@ -1106,7 +1106,6 @@
 	pv_cpu_ops = xen_cpu_ops;
 	pv_apic_ops = xen_apic_ops;
 
-<<<<<<< HEAD
 	x86_init.resources.memory_setup = xen_memory_setup;
 	x86_init.oem.arch_setup = xen_arch_setup;
 	x86_init.oem.banner = xen_banner;
@@ -1120,19 +1119,16 @@
 	x86_platform.set_wallclock = xen_set_wallclock;
 
 	/*
-=======
+	 * Set up some pagetable state before starting to set any ptes.
+	 */
+
+	xen_init_mmu_ops();
+
 	/*
 	 * Prevent page tables from being allocated in highmem, even
 	 * if CONFIG_HIGHPTE is enabled.
 	 */
 	__userpte_alloc_gfp &= ~__GFP_HIGHMEM;
-
-	/* 
->>>>>>> 9be6abce
-	 * Set up some pagetable state before starting to set any ptes.
-	 */
-
-	xen_init_mmu_ops();
 
 	/* Prevent unwanted bits from being set in PTEs. */
 	__supported_pte_mask &= ~_PAGE_GLOBAL;
