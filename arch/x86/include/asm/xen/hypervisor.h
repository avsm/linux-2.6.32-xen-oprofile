/******************************************************************************
 * hypervisor.h
 *
 * Linux-specific hypervisor handling.
 *
 * Copyright (c) 2002-2004, K A Fraser
 *
 * This program is free software; you can redistribute it and/or
 * modify it under the terms of the GNU General Public License version 2
 * as published by the Free Software Foundation; or, when distributed
 * separately from the Linux kernel or incorporated into other
 * software packages, subject to the following license:
 *
 * Permission is hereby granted, free of charge, to any person obtaining a copy
 * of this source file (the "Software"), to deal in the Software without
 * restriction, including without limitation the rights to use, copy, modify,
 * merge, publish, distribute, sublicense, and/or sell copies of the Software,
 * and to permit persons to whom the Software is furnished to do so, subject to
 * the following conditions:
 *
 * The above copyright notice and this permission notice shall be included in
 * all copies or substantial portions of the Software.
 *
 * THE SOFTWARE IS PROVIDED "AS IS", WITHOUT WARRANTY OF ANY KIND, EXPRESS OR
 * IMPLIED, INCLUDING BUT NOT LIMITED TO THE WARRANTIES OF MERCHANTABILITY,
 * FITNESS FOR A PARTICULAR PURPOSE AND NONINFRINGEMENT. IN NO EVENT SHALL THE
 * AUTHORS OR COPYRIGHT HOLDERS BE LIABLE FOR ANY CLAIM, DAMAGES OR OTHER
 * LIABILITY, WHETHER IN AN ACTION OF CONTRACT, TORT OR OTHERWISE, ARISING
 * FROM, OUT OF OR IN CONNECTION WITH THE SOFTWARE OR THE USE OR OTHER DEALINGS
 * IN THE SOFTWARE.
 */

#ifndef _ASM_X86_XEN_HYPERVISOR_H
#define _ASM_X86_XEN_HYPERVISOR_H

/* arch/i386/kernel/setup.c */
extern struct shared_info *HYPERVISOR_shared_info;
extern struct start_info *xen_start_info;

<<<<<<< HEAD
#ifdef CONFIG_XEN
extern void xen_guest_init(void);
#else
#define xen_guest_init() do { } while (0)
#endif

=======
>>>>>>> f6b5ce47
#endif /* _ASM_X86_XEN_HYPERVISOR_H */<|MERGE_RESOLUTION|>--- conflicted
+++ resolved
@@ -37,13 +37,4 @@
 extern struct shared_info *HYPERVISOR_shared_info;
 extern struct start_info *xen_start_info;
 
-<<<<<<< HEAD
-#ifdef CONFIG_XEN
-extern void xen_guest_init(void);
-#else
-#define xen_guest_init() do { } while (0)
-#endif
-
-=======
->>>>>>> f6b5ce47
 #endif /* _ASM_X86_XEN_HYPERVISOR_H */