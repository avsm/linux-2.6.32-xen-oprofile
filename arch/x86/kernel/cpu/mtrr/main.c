--- conflicted
+++ resolved
@@ -110,24 +110,6 @@
 	return mtrr_if->have_wrcomb ? mtrr_if->have_wrcomb() : 0;
 }
 
-<<<<<<< HEAD
-/*  This function returns the number of variable MTRRs  */
-static void __init set_num_var_ranges(void)
-{
-	unsigned long config = 0, dummy;
-
-	if (use_intel())
-		rdmsr(MSR_MTRRcap, config, dummy);
-	else if (is_cpu(AMD))
-		config = 2;
-	else if (is_cpu(CYRIX) || is_cpu(CENTAUR))
-		config = 8;
-
-	num_var_ranges = config & 0xff;
-}
-
-=======
->>>>>>> b21a5d73
 static void __init init_table(void)
 {
 	int i, max;
