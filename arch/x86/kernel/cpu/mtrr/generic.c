/*
 * This only handles 32bit MTRR on 32bit hosts. This is strictly wrong
 * because MTRRs can span upto 40 bits (36bits on most modern x86)
 */
#define DEBUG

#include <linux/module.h>
#include <linux/init.h>
#include <linux/slab.h>
#include <linux/io.h>
#include <linux/mm.h>

#include <asm/processor-flags.h>
#include <asm/cpufeature.h>
#include <asm/tlbflush.h>
#include <asm/system.h>
#include <asm/mtrr.h>
#include <asm/msr.h>
#include <asm/pat.h>

#include "mtrr.h"

struct fixed_range_block {
	int base_msr;		/* start address of an MTRR block */
	int ranges;		/* number of MTRRs in this block  */
};

static struct fixed_range_block fixed_range_blocks[] = {
	{ MSR_MTRRfix64K_00000, 1 }, /* one   64k MTRR  */
	{ MSR_MTRRfix16K_80000, 2 }, /* two   16k MTRRs */
	{ MSR_MTRRfix4K_C0000,  8 }, /* eight  4k MTRRs */
	{}
};

static unsigned long smp_changes_mask;
static int mtrr_state_set;
u64 mtrr_tom2;

struct mtrr_state_type mtrr_state;
EXPORT_SYMBOL_GPL(mtrr_state);

/*
 * BIOS is expected to clear MtrrFixDramModEn bit, see for example
 * "BIOS and Kernel Developer's Guide for the AMD Athlon 64 and AMD
 * Opteron Processors" (26094 Rev. 3.30 February 2006), section
 * "13.2.1.2 SYSCFG Register": "The MtrrFixDramModEn bit should be set
 * to 1 during BIOS initalization of the fixed MTRRs, then cleared to
 * 0 for operation."
 */
static inline void k8_check_syscfg_dram_mod_en(void)
{
	u32 lo, hi;

	if (!((boot_cpu_data.x86_vendor == X86_VENDOR_AMD) &&
	      (boot_cpu_data.x86 >= 0x0f)))
		return;

	rdmsr(MSR_K8_SYSCFG, lo, hi);
	if (lo & K8_MTRRFIXRANGE_DRAM_MODIFY) {
		printk(KERN_ERR FW_WARN "MTRR: CPU %u: SYSCFG[MtrrFixDramModEn]"
		       " not cleared by BIOS, clearing this bit\n",
		       smp_processor_id());
		lo &= ~K8_MTRRFIXRANGE_DRAM_MODIFY;
		mtrr_wrmsr(MSR_K8_SYSCFG, lo, hi);
	}
}

/*
 * Returns the effective MTRR type for the region
 * Error returns:
 * - 0xFE - when the range is "not entirely covered" by _any_ var range MTRR
 * - 0xFF - when MTRR is not enabled
 */
u8 mtrr_type_lookup(u64 start, u64 end)
{
	int i;
	u64 base, mask;
	u8 prev_match, curr_match;

	if (!mtrr_state_set)
		return 0xFF;

	if (!mtrr_state.enabled)
		return 0xFF;

	/* Make end inclusive end, instead of exclusive */
	end--;

	/* Look in fixed ranges. Just return the type as per start */
	if (mtrr_state.have_fixed && (start < 0x100000)) {
		int idx;

		if (start < 0x80000) {
			idx = 0;
			idx += (start >> 16);
			return mtrr_state.fixed_ranges[idx];
		} else if (start < 0xC0000) {
			idx = 1 * 8;
			idx += ((start - 0x80000) >> 14);
			return mtrr_state.fixed_ranges[idx];
		} else if (start < 0x1000000) {
			idx = 3 * 8;
			idx += ((start - 0xC0000) >> 12);
			return mtrr_state.fixed_ranges[idx];
		}
	}

	/*
	 * Look in variable ranges
	 * Look of multiple ranges matching this address and pick type
	 * as per MTRR precedence
	 */
	if (!(mtrr_state.enabled & 2))
		return mtrr_state.def_type;

	prev_match = 0xFF;
	for (i = 0; i < num_var_ranges; ++i) {
		unsigned short start_state, end_state;

		if (!(mtrr_state.var_ranges[i].mask_lo & (1 << 11)))
			continue;

		base = (((u64)mtrr_state.var_ranges[i].base_hi) << 32) +
		       (mtrr_state.var_ranges[i].base_lo & PAGE_MASK);
		mask = (((u64)mtrr_state.var_ranges[i].mask_hi) << 32) +
		       (mtrr_state.var_ranges[i].mask_lo & PAGE_MASK);

		start_state = ((start & mask) == (base & mask));
		end_state = ((end & mask) == (base & mask));
		if (start_state != end_state)
			return 0xFE;

		if ((start & mask) != (base & mask))
			continue;

		curr_match = mtrr_state.var_ranges[i].base_lo & 0xff;
		if (prev_match == 0xFF) {
			prev_match = curr_match;
			continue;
		}

		if (prev_match == MTRR_TYPE_UNCACHABLE ||
		    curr_match == MTRR_TYPE_UNCACHABLE) {
			return MTRR_TYPE_UNCACHABLE;
		}

		if ((prev_match == MTRR_TYPE_WRBACK &&
		     curr_match == MTRR_TYPE_WRTHROUGH) ||
		    (prev_match == MTRR_TYPE_WRTHROUGH &&
		     curr_match == MTRR_TYPE_WRBACK)) {
			prev_match = MTRR_TYPE_WRTHROUGH;
			curr_match = MTRR_TYPE_WRTHROUGH;
		}

		if (prev_match != curr_match)
			return MTRR_TYPE_UNCACHABLE;
	}

	if (mtrr_tom2) {
		if (start >= (1ULL<<32) && (end < mtrr_tom2))
			return MTRR_TYPE_WRBACK;
	}

	if (prev_match != 0xFF)
		return prev_match;

	return mtrr_state.def_type;
}

/* Get the MSR pair relating to a var range */
static void
get_mtrr_var_range(unsigned int index, struct mtrr_var_range *vr)
{
	rdmsr(MTRRphysBase_MSR(index), vr->base_lo, vr->base_hi);
	rdmsr(MTRRphysMask_MSR(index), vr->mask_lo, vr->mask_hi);
}

/* Fill the MSR pair relating to a var range */
void fill_mtrr_var_range(unsigned int index,
		u32 base_lo, u32 base_hi, u32 mask_lo, u32 mask_hi)
{
	struct mtrr_var_range *vr;

	vr = mtrr_state.var_ranges;

	vr[index].base_lo = base_lo;
	vr[index].base_hi = base_hi;
	vr[index].mask_lo = mask_lo;
	vr[index].mask_hi = mask_hi;
}

static void get_fixed_ranges(mtrr_type *frs)
{
	unsigned int *p = (unsigned int *)frs;
	int i;

	k8_check_syscfg_dram_mod_en();

	rdmsr(MSR_MTRRfix64K_00000, p[0], p[1]);

	for (i = 0; i < 2; i++)
		rdmsr(MSR_MTRRfix16K_80000 + i, p[2 + i * 2], p[3 + i * 2]);
	for (i = 0; i < 8; i++)
		rdmsr(MSR_MTRRfix4K_C0000 + i, p[6 + i * 2], p[7 + i * 2]);
}

void mtrr_save_fixed_ranges(void *info)
{
	if (cpu_has_mtrr)
		get_fixed_ranges(mtrr_state.fixed_ranges);
}

static unsigned __initdata last_fixed_start;
static unsigned __initdata last_fixed_end;
static mtrr_type __initdata last_fixed_type;

static void __init print_fixed_last(void)
{
	if (!last_fixed_end)
		return;

	pr_debug("  %05X-%05X %s\n", last_fixed_start,
		 last_fixed_end - 1, mtrr_attrib_to_str(last_fixed_type));

	last_fixed_end = 0;
}

static void __init update_fixed_last(unsigned base, unsigned end,
				     mtrr_type type)
{
	last_fixed_start = base;
	last_fixed_end = end;
	last_fixed_type = type;
}

static void __init
print_fixed(unsigned base, unsigned step, const mtrr_type *types)
{
	unsigned i;

	for (i = 0; i < 8; ++i, ++types, base += step) {
		if (last_fixed_end == 0) {
			update_fixed_last(base, base + step, *types);
			continue;
		}
		if (last_fixed_end == base && last_fixed_type == *types) {
			last_fixed_end = base + step;
			continue;
		}
		/* new segments: gap or different type */
		print_fixed_last();
		update_fixed_last(base, base + step, *types);
	}
}

static void prepare_set(void);
static void post_set(void);

static void __init print_mtrr_state(void)
{
	unsigned int i;
	int high_width;

	pr_debug("MTRR default type: %s\n",
		 mtrr_attrib_to_str(mtrr_state.def_type));
	if (mtrr_state.have_fixed) {
		pr_debug("MTRR fixed ranges %sabled:\n",
			 mtrr_state.enabled & 1 ? "en" : "dis");
		print_fixed(0x00000, 0x10000, mtrr_state.fixed_ranges + 0);
		for (i = 0; i < 2; ++i)
			print_fixed(0x80000 + i * 0x20000, 0x04000,
				    mtrr_state.fixed_ranges + (i + 1) * 8);
		for (i = 0; i < 8; ++i)
			print_fixed(0xC0000 + i * 0x08000, 0x01000,
				    mtrr_state.fixed_ranges + (i + 3) * 8);

		/* tail */
		print_fixed_last();
	}
	pr_debug("MTRR variable ranges %sabled:\n",
		 mtrr_state.enabled & 2 ? "en" : "dis");
	if (size_or_mask & 0xffffffffUL)
		high_width = ffs(size_or_mask & 0xffffffffUL) - 1;
	else
		high_width = ffs(size_or_mask>>32) + 32 - 1;
	high_width = (high_width - (32 - PAGE_SHIFT) + 3) / 4;

	for (i = 0; i < num_var_ranges; ++i) {
		if (mtrr_state.var_ranges[i].mask_lo & (1 << 11))
			pr_debug("  %u base %0*X%05X000 mask %0*X%05X000 %s\n",
				 i,
				 high_width,
				 mtrr_state.var_ranges[i].base_hi,
				 mtrr_state.var_ranges[i].base_lo >> 12,
				 high_width,
				 mtrr_state.var_ranges[i].mask_hi,
				 mtrr_state.var_ranges[i].mask_lo >> 12,
				 mtrr_attrib_to_str(mtrr_state.var_ranges[i].base_lo & 0xff));
		else
			pr_debug("  %u disabled\n", i);
	}
	if (mtrr_tom2)
		pr_debug("TOM2: %016llx aka %lldM\n", mtrr_tom2, mtrr_tom2>>20);
}

/* Grab all of the MTRR state for this CPU into *state */
void __init get_mtrr_state(void)
{
	struct mtrr_var_range *vrs;
	unsigned long flags;
	unsigned lo, dummy;
	unsigned int i;

	vrs = mtrr_state.var_ranges;

	rdmsr(MSR_MTRRcap, lo, dummy);
	mtrr_state.have_fixed = (lo >> 8) & 1;

	for (i = 0; i < num_var_ranges; i++)
		get_mtrr_var_range(i, &vrs[i]);
	if (mtrr_state.have_fixed)
		get_fixed_ranges(mtrr_state.fixed_ranges);

	rdmsr(MSR_MTRRdefType, lo, dummy);
	mtrr_state.def_type = (lo & 0xff);
	mtrr_state.enabled = (lo & 0xc00) >> 10;

	if (amd_special_default_mtrr()) {
		unsigned low, high;

		/* TOP_MEM2 */
		rdmsr(MSR_K8_TOP_MEM2, low, high);
		mtrr_tom2 = high;
		mtrr_tom2 <<= 32;
		mtrr_tom2 |= low;
		mtrr_tom2 &= 0xffffff800000ULL;
	}

	print_mtrr_state();

	mtrr_state_set = 1;

	/* PAT setup for BP. We need to go through sync steps here */
	local_irq_save(flags);
	prepare_set();

	pat_init();

	post_set();
	local_irq_restore(flags);
}

/* Some BIOS's are messed up and don't set all MTRRs the same! */
void __init mtrr_state_warn(void)
{
	unsigned long mask = smp_changes_mask;

	if (!mask)
		return;
	if (mask & MTRR_CHANGE_MASK_FIXED)
		pr_warning("mtrr: your CPUs had inconsistent fixed MTRR settings\n");
	if (mask & MTRR_CHANGE_MASK_VARIABLE)
		pr_warning("mtrr: your CPUs had inconsistent variable MTRR settings\n");
	if (mask & MTRR_CHANGE_MASK_DEFTYPE)
		pr_warning("mtrr: your CPUs had inconsistent MTRRdefType settings\n");

	printk(KERN_INFO "mtrr: probably your BIOS does not setup all CPUs.\n");
	printk(KERN_INFO "mtrr: corrected configuration.\n");
}

/*
 * Doesn't attempt to pass an error out to MTRR users
 * because it's quite complicated in some cases and probably not
 * worth it because the best error handling is to ignore it.
 */
void mtrr_wrmsr(unsigned msr, unsigned a, unsigned b)
{
	if (wrmsr_safe(msr, a, b) < 0) {
		printk(KERN_ERR
			"MTRR: CPU %u: Writing MSR %x to %x:%x failed\n",
			smp_processor_id(), msr, a, b);
	}
}

/**
 * set_fixed_range - checks & updates a fixed-range MTRR if it
 *		     differs from the value it should have
 * @msr: MSR address of the MTTR which should be checked and updated
 * @changed: pointer which indicates whether the MTRR needed to be changed
 * @msrwords: pointer to the MSR values which the MSR should have
 */
static void set_fixed_range(int msr, bool *changed, unsigned int *msrwords)
{
	unsigned lo, hi;

	rdmsr(msr, lo, hi);

	if (lo != msrwords[0] || hi != msrwords[1]) {
		mtrr_wrmsr(msr, msrwords[0], msrwords[1]);
		*changed = true;
	}
}

/**
 * generic_get_free_region - Get a free MTRR.
 * @base: The starting (base) address of the region.
 * @size: The size (in bytes) of the region.
 * @replace_reg: mtrr index to be replaced; set to invalid value if none.
 *
 * Returns: The index of the region on success, else negative on error.
 */
int
generic_get_free_region(unsigned long base, unsigned long size, int replace_reg)
{
	unsigned long lbase, lsize;
	mtrr_type ltype;
	int i, max;

	max = num_var_ranges;
	if (replace_reg >= 0 && replace_reg < max)
		return replace_reg;

	for (i = 0; i < max; ++i) {
		mtrr_if->get(i, &lbase, &lsize, &ltype);
		if (lsize == 0)
			return i;
	}

	return -ENOSPC;
}

static void generic_get_mtrr(unsigned int reg, unsigned long *base,
			     unsigned long *size, mtrr_type *type)
{
	unsigned int mask_lo, mask_hi, base_lo, base_hi;
	unsigned int tmp, hi;
	int cpu;

	/*
	 * get_mtrr doesn't need to update mtrr_state, also it could be called
	 * from any cpu, so try to print it out directly.
	 */
	cpu = get_cpu();

	rdmsr(MTRRphysMask_MSR(reg), mask_lo, mask_hi);

	if ((mask_lo & 0x800) == 0) {
		/*  Invalid (i.e. free) range */
		*base = 0;
		*size = 0;
		*type = 0;
		goto out_put_cpu;
	}

	rdmsr(MTRRphysBase_MSR(reg), base_lo, base_hi);

	/* Work out the shifted address mask: */
	tmp = mask_hi << (32 - PAGE_SHIFT) | mask_lo >> PAGE_SHIFT;
	mask_lo = size_or_mask | tmp;

	/* Expand tmp with high bits to all 1s: */
	hi = fls(tmp);
	if (hi > 0) {
		tmp |= ~((1<<(hi - 1)) - 1);

		if (tmp != mask_lo) {
			WARN_ONCE(1, KERN_INFO "mtrr: your BIOS has set up an incorrect mask, fixing it up.\n");
			mask_lo = tmp;
		}
	}

	/*
	 * This works correctly if size is a power of two, i.e. a
	 * contiguous range:
	 */
	*size = -mask_lo;
	*base = base_hi << (32 - PAGE_SHIFT) | base_lo >> PAGE_SHIFT;
	*type = base_lo & 0xff;

out_put_cpu:
	put_cpu();
}

/**
 * set_fixed_ranges - checks & updates the fixed-range MTRRs if they
 *		      differ from the saved set
 * @frs: pointer to fixed-range MTRR values, saved by get_fixed_ranges()
 */
static int set_fixed_ranges(mtrr_type *frs)
{
	unsigned long long *saved = (unsigned long long *)frs;
	bool changed = false;
	int block = -1, range;

	k8_check_syscfg_dram_mod_en();

	while (fixed_range_blocks[++block].ranges) {
		for (range = 0; range < fixed_range_blocks[block].ranges; range++)
			set_fixed_range(fixed_range_blocks[block].base_msr + range,
					&changed, (unsigned int *)saved++);
	}

	return changed;
}

/*
 * Set the MSR pair relating to a var range.
 * Returns true if changes are made.
 */
static bool set_mtrr_var_ranges(unsigned int index, struct mtrr_var_range *vr)
{
	unsigned int lo, hi;
	bool changed = false;

	rdmsr(MTRRphysBase_MSR(index), lo, hi);
	if ((vr->base_lo & 0xfffff0ffUL) != (lo & 0xfffff0ffUL)
	    || (vr->base_hi & (size_and_mask >> (32 - PAGE_SHIFT))) !=
		(hi & (size_and_mask >> (32 - PAGE_SHIFT)))) {

		mtrr_wrmsr(MTRRphysBase_MSR(index), vr->base_lo, vr->base_hi);
		changed = true;
	}

	rdmsr(MTRRphysMask_MSR(index), lo, hi);

	if ((vr->mask_lo & 0xfffff800UL) != (lo & 0xfffff800UL)
	    || (vr->mask_hi & (size_and_mask >> (32 - PAGE_SHIFT))) !=
		(hi & (size_and_mask >> (32 - PAGE_SHIFT)))) {
		mtrr_wrmsr(MTRRphysMask_MSR(index), vr->mask_lo, vr->mask_hi);
		changed = true;
	}
	return changed;
}

static u32 deftype_lo, deftype_hi;

/**
 * set_mtrr_state - Set the MTRR state for this CPU.
 *
 * NOTE: The CPU must already be in a safe state for MTRR changes.
 * RETURNS: 0 if no changes made, else a mask indicating what was changed.
 */
static unsigned long set_mtrr_state(void)
{
	unsigned long change_mask = 0;
	unsigned int i;

	for (i = 0; i < num_var_ranges; i++) {
		if (set_mtrr_var_ranges(i, &mtrr_state.var_ranges[i]))
			change_mask |= MTRR_CHANGE_MASK_VARIABLE;
	}

	if (mtrr_state.have_fixed && set_fixed_ranges(mtrr_state.fixed_ranges))
		change_mask |= MTRR_CHANGE_MASK_FIXED;

	/*
	 * Set_mtrr_restore restores the old value of MTRRdefType,
	 * so to set it we fiddle with the saved value:
	 */
	if ((deftype_lo & 0xff) != mtrr_state.def_type
	    || ((deftype_lo & 0xc00) >> 10) != mtrr_state.enabled) {

		deftype_lo = (deftype_lo & ~0xcff) | mtrr_state.def_type |
			     (mtrr_state.enabled << 10);
		change_mask |= MTRR_CHANGE_MASK_DEFTYPE;
	}

	return change_mask;
}


static unsigned long cr4;
static DEFINE_SPINLOCK(set_atomicity_lock);

/*
 * Since we are disabling the cache don't allow any interrupts,
 * they would run extremely slow and would only increase the pain.
 *
 * The caller must ensure that local interrupts are disabled and
 * are reenabled after post_set() has been called.
 */
static void prepare_set(void) __acquires(set_atomicity_lock)
{
	unsigned long cr0;

	/*
	 * Note that this is not ideal
	 * since the cache is only flushed/disabled for this CPU while the
	 * MTRRs are changed, but changing this requires more invasive
	 * changes to the way the kernel boots
	 */

	spin_lock(&set_atomicity_lock);

	/* Enter the no-fill (CD=1, NW=0) cache mode and flush caches. */
	cr0 = read_cr0() | X86_CR0_CD;
	write_cr0(cr0);
	wbinvd();

	/* Save value of CR4 and clear Page Global Enable (bit 7) */
	if (cpu_has_pge) {
		cr4 = read_cr4();
		write_cr4(cr4 & ~X86_CR4_PGE);
	}

	/* Flush all TLBs via a mov %cr3, %reg; mov %reg, %cr3 */
	__flush_tlb();

	/* Save MTRR state */
	rdmsr(MSR_MTRRdefType, deftype_lo, deftype_hi);

	/* Disable MTRRs, and set the default type to uncached */
	mtrr_wrmsr(MSR_MTRRdefType, deftype_lo & ~0xcff, deftype_hi);
}

static void post_set(void) __releases(set_atomicity_lock)
{
	/* Flush TLBs (no need to flush caches - they are disabled) */
	__flush_tlb();

	/* Intel (P6) standard MTRRs */
	mtrr_wrmsr(MSR_MTRRdefType, deftype_lo, deftype_hi);

	/* Enable caches */
	write_cr0(read_cr0() & 0xbfffffff);

	/* Restore value of CR4 */
	if (cpu_has_pge)
		write_cr4(cr4);
	spin_unlock(&set_atomicity_lock);
}

static void generic_set_all(void)
{
	unsigned long mask, count;
	unsigned long flags;

	local_irq_save(flags);
	prepare_set();

	/* Actually set the state */
	mask = set_mtrr_state();

	/* also set PAT */
	pat_init();

	post_set();
	local_irq_restore(flags);

	/* Use the atomic bitops to update the global mask */
	for (count = 0; count < sizeof mask * 8; ++count) {
		if (mask & 0x01)
			set_bit(count, &smp_changes_mask);
		mask >>= 1;
	}

}

/**
 * generic_set_mtrr - set variable MTRR register on the local CPU.
 *
 * @reg: The register to set.
 * @base: The base address of the region.
 * @size: The size of the region. If this is 0 the region is disabled.
 * @type: The type of the region.
 *
 * Returns nothing.
 */
static void generic_set_mtrr(unsigned int reg, unsigned long base,
			     unsigned long size, mtrr_type type)
{
	unsigned long flags;
	struct mtrr_var_range *vr;

	vr = &mtrr_state.var_ranges[reg];

	local_irq_save(flags);
	prepare_set();

	if (size == 0) {
		/*
		 * The invalid bit is kept in the mask, so we simply
		 * clear the relevant mask register to disable a range.
		 */
		mtrr_wrmsr(MTRRphysMask_MSR(reg), 0, 0);
		memset(vr, 0, sizeof(struct mtrr_var_range));
	} else {
		vr->base_lo = base << PAGE_SHIFT | type;
		vr->base_hi = (base & size_and_mask) >> (32 - PAGE_SHIFT);
		vr->mask_lo = -size << PAGE_SHIFT | 0x800;
		vr->mask_hi = (-size & size_and_mask) >> (32 - PAGE_SHIFT);

		mtrr_wrmsr(MTRRphysBase_MSR(reg), vr->base_lo, vr->base_hi);
		mtrr_wrmsr(MTRRphysMask_MSR(reg), vr->mask_lo, vr->mask_hi);
	}

	post_set();
	local_irq_restore(flags);
}

int generic_validate_add_page(unsigned long base, unsigned long size,
			      unsigned int type)
{
	unsigned long lbase, last;

	/*
	 * For Intel PPro stepping <= 7
	 * must be 4 MiB aligned and not touch 0x70000000 -> 0x7003FFFF
	 */
	if (is_cpu(INTEL) && boot_cpu_data.x86 == 6 &&
	    boot_cpu_data.x86_model == 1 &&
	    boot_cpu_data.x86_mask <= 7) {
		if (base & ((1 << (22 - PAGE_SHIFT)) - 1)) {
			pr_warning("mtrr: base(0x%lx000) is not 4 MiB aligned\n", base);
			return -EINVAL;
		}
		if (!(base + size < 0x70000 || base > 0x7003F) &&
		    (type == MTRR_TYPE_WRCOMB
		     || type == MTRR_TYPE_WRBACK)) {
			pr_warning("mtrr: writable mtrr between 0x70000000 and 0x7003FFFF may hang the CPU.\n");
			return -EINVAL;
		}
	}

	/*
	 * Check upper bits of base and last are equal and lower bits are 0
	 * for base and 1 for last
	 */
	last = base + size - 1;
	for (lbase = base; !(lbase & 1) && (last & 1);
	     lbase = lbase >> 1, last = last >> 1)
		;
	if (lbase != last) {
		pr_warning("mtrr: base(0x%lx000) is not aligned on a size(0x%lx000) boundary\n", base, size);
		return -EINVAL;
	}
	return 0;
}

static int generic_have_wrcomb(void)
{
	unsigned long config, dummy;
	rdmsr(MSR_MTRRcap, config, dummy);
	return config & (1 << 10);
}

int positive_have_wrcomb(void)
{
	return 1;
}

<<<<<<< HEAD
/*
 * Generic structure...
 */
struct mtrr_ops generic_mtrr_ops = {
	.use_intel_if		= 1,
	.set_all		= generic_set_all,
	.get			= generic_get_mtrr,
	.get_free_region	= generic_get_free_region,
	.set			= generic_set_mtrr,
	.validate_add_page	= generic_validate_add_page,
	.have_wrcomb		= generic_have_wrcomb,
=======
static int generic_num_var_ranges(void)
{
	unsigned long config = 0, dummy;

	rdmsr(MSR_MTRRcap, config, dummy);

	return config & 0xff;
}

/* generic structure...
 */
struct mtrr_ops generic_mtrr_ops = {
	.use_intel_if      = 1,
	.set_all	   = generic_set_all,
	.get               = generic_get_mtrr,
	.get_free_region   = generic_get_free_region,
	.set               = generic_set_mtrr,
	.validate_add_page = generic_validate_add_page,
	.have_wrcomb       = generic_have_wrcomb,
	.num_var_ranges	   = generic_num_var_ranges,
>>>>>>> b21a5d73
};<|MERGE_RESOLUTION|>--- conflicted
+++ resolved
@@ -749,9 +749,16 @@
 	return 1;
 }
 
-<<<<<<< HEAD
-/*
- * Generic structure...
+static int generic_num_var_ranges(void)
+{
+	unsigned long config = 0, dummy;
+
+	rdmsr(MSR_MTRRcap, config, dummy);
+
+	return config & 0xff;
+}
+
+/* generic structure...
  */
 struct mtrr_ops generic_mtrr_ops = {
 	.use_intel_if		= 1,
@@ -761,26 +768,5 @@
 	.set			= generic_set_mtrr,
 	.validate_add_page	= generic_validate_add_page,
 	.have_wrcomb		= generic_have_wrcomb,
-=======
-static int generic_num_var_ranges(void)
-{
-	unsigned long config = 0, dummy;
-
-	rdmsr(MSR_MTRRcap, config, dummy);
-
-	return config & 0xff;
-}
-
-/* generic structure...
- */
-struct mtrr_ops generic_mtrr_ops = {
-	.use_intel_if      = 1,
-	.set_all	   = generic_set_all,
-	.get               = generic_get_mtrr,
-	.get_free_region   = generic_get_free_region,
-	.set               = generic_set_mtrr,
-	.validate_add_page = generic_validate_add_page,
-	.have_wrcomb       = generic_have_wrcomb,
-	.num_var_ranges	   = generic_num_var_ranges,
->>>>>>> b21a5d73
+	.num_var_ranges	   	= generic_num_var_ranges,
 };